
# cargo-vet imports lock

[[publisher.aho-corasick]]
version = "1.1.3"
when = "2024-03-20"
user-id = 189
user-login = "BurntSushi"
user-name = "Andrew Gallant"

[[publisher.aranya-bearssl-sys]]
version = "0.1.0"
when = "2024-10-15"
user-id = 293722
user-login = "aranya-project-bot"

[[publisher.buggy]]
version = "0.1.0"
when = "2025-01-24"
user-id = 293722
user-login = "aranya-project-bot"

[[publisher.cexpr]]
version = "0.6.0"
when = "2021-10-11"
user-id = 3788
user-login = "emilio"
user-name = "Emilio Cobos Álvarez"

[[publisher.libc]]
version = "0.2.172"
when = "2025-04-15"
user-id = 55123
user-login = "rust-lang-owner"

[[publisher.memchr]]
version = "2.7.4"
when = "2024-06-14"
user-id = 189
user-login = "BurntSushi"
user-name = "Andrew Gallant"

[[publisher.regex]]
version = "1.11.1"
when = "2024-10-24"
user-id = 189
user-login = "BurntSushi"
user-name = "Andrew Gallant"

[[publisher.regex-automata]]
version = "0.4.9"
when = "2024-11-11"
user-id = 189
user-login = "BurntSushi"
user-name = "Andrew Gallant"

[[publisher.ryu]]
version = "1.0.20"
when = "2025-03-04"
user-id = 3618
user-login = "dtolnay"
user-name = "David Tolnay"

[[publisher.serde_json]]
version = "1.0.140"
when = "2025-03-03"
user-id = 3618
user-login = "dtolnay"
user-name = "David Tolnay"

[[publisher.serde_repr]]
version = "0.1.20"
when = "2025-03-04"
user-id = 3618
user-login = "dtolnay"
user-name = "David Tolnay"

[[publisher.sha3-utils]]
version = "0.3.1"
when = "2024-12-21"
user-id = 3479
user-login = "ericlagergren"
user-name = "Eric Lagergren"

[[publisher.syn]]
version = "2.0.101"
when = "2025-04-26"
user-id = 3618
user-login = "dtolnay"
user-name = "David Tolnay"

[[publisher.thiserror]]
version = "2.0.12"
when = "2025-03-03"
user-id = 3618
user-login = "dtolnay"
user-name = "David Tolnay"

[[publisher.thiserror-impl]]
version = "2.0.12"
when = "2025-03-03"
user-id = 3618
user-login = "dtolnay"
user-name = "David Tolnay"

[[publisher.wasi]]
version = "0.11.0+wasi-snapshot-preview1"
when = "2022-01-19"
user-id = 1
user-login = "alexcrichton"
user-name = "Alex Crichton"

[[publisher.wasi]]
version = "0.14.2+wasi-0.2.4"
when = "2025-02-28"
user-id = 1
user-login = "alexcrichton"
user-name = "Alex Crichton"

[[publisher.windows-targets]]
version = "0.53.0"
when = "2025-01-07"
user-id = 64539
user-login = "kennykerr"
user-name = "Kenny Kerr"

[[publisher.windows_aarch64_gnullvm]]
version = "0.53.0"
when = "2025-01-07"
user-id = 64539
user-login = "kennykerr"
user-name = "Kenny Kerr"

[[publisher.windows_aarch64_msvc]]
version = "0.53.0"
when = "2025-01-07"
user-id = 64539
user-login = "kennykerr"
user-name = "Kenny Kerr"

[[publisher.windows_i686_gnu]]
version = "0.53.0"
when = "2025-01-07"
user-id = 64539
user-login = "kennykerr"
user-name = "Kenny Kerr"

[[publisher.windows_i686_gnullvm]]
version = "0.53.0"
when = "2025-01-07"
user-id = 64539
user-login = "kennykerr"
user-name = "Kenny Kerr"

[[publisher.windows_i686_msvc]]
version = "0.53.0"
when = "2025-01-07"
user-id = 64539
user-login = "kennykerr"
user-name = "Kenny Kerr"

[[publisher.windows_x86_64_gnu]]
version = "0.53.0"
when = "2025-01-07"
user-id = 64539
user-login = "kennykerr"
user-name = "Kenny Kerr"

[[publisher.windows_x86_64_gnullvm]]
version = "0.53.0"
when = "2025-01-07"
user-id = 64539
user-login = "kennykerr"
user-name = "Kenny Kerr"

[[publisher.windows_x86_64_msvc]]
version = "0.53.0"
when = "2025-01-07"
user-id = 64539
user-login = "kennykerr"
user-name = "Kenny Kerr"

[[publisher.wit-bindgen-rt]]
version = "0.39.0"
when = "2025-02-05"
user-id = 73222
user-login = "wasmtime-publish"

[[audits.bytecode-alliance.wildcard-audits.wit-bindgen-rt]]
who = "Alex Crichton <alex@alexcrichton.com>"
criteria = "safe-to-deploy"
user-id = 73222 # wasmtime-publish
start = "2023-01-01"
end = "2025-05-08"
notes = """
The Bytecode Alliance uses the `wasmtime-publish` crates.io account to automate
publication of this crate from CI. This repository requires all PRs are reviewed
by a Bytecode Alliance maintainer and it owned by the Bytecode Alliance itself.
"""

[[audits.bytecode-alliance.audits.bitflags]]
who = "Jamey Sharp <jsharp@fastly.com>"
criteria = "safe-to-deploy"
delta = "2.1.0 -> 2.2.1"
notes = """
This version adds unsafe impls of traits from the bytemuck crate when built
with that library enabled, but I believe the impls satisfy the documented
safety requirements for bytemuck. The other changes are minor.
"""

[[audits.bytecode-alliance.audits.bitflags]]
who = "Alex Crichton <alex@alexcrichton.com>"
criteria = "safe-to-deploy"
delta = "2.3.2 -> 2.3.3"
notes = """
Nothing outside the realm of what one would expect from a bitflags generator,
all as expected.
"""

[[audits.bytecode-alliance.audits.bitflags]]
who = "Alex Crichton <alex@alexcrichton.com>"
criteria = "safe-to-deploy"
delta = "2.4.1 -> 2.6.0"
notes = """
Changes in how macros are invoked and various bits and pieces of macro-fu.
Otherwise no major changes and nothing dealing with `unsafe`.
"""

[[audits.bytecode-alliance.audits.block-buffer]]
who = "Benjamin Bouvier <public@benj.me>"
criteria = "safe-to-deploy"
delta = "0.9.0 -> 0.10.2"

[[audits.bytecode-alliance.audits.cc]]
who = "Alex Crichton <alex@alexcrichton.com>"
criteria = "safe-to-deploy"
delta = "1.2.12 -> 1.2.19"
notes = "Trusted crate from rust-lang/rust, diff skimmed and generally looks ok as well."

[[audits.bytecode-alliance.audits.cc]]
who = "Alex Crichton <alex@alexcrichton.com>"
criteria = "safe-to-deploy"
delta = "1.2.19 -> 1.2.22"
notes = "Minor changes, nothing related to `unsafe`"

[[audits.bytecode-alliance.audits.cfg-if]]
who = "Alex Crichton <alex@alexcrichton.com>"
criteria = "safe-to-deploy"
version = "1.0.0"
notes = "I am the author of this crate."

[[audits.bytecode-alliance.audits.cipher]]
who = "Andrew Brown <andrew.brown@intel.com>"
criteria = "safe-to-deploy"
version = "0.4.4"
notes = "Most unsafe is hidden by `inout` dependency; only remaining unsafe is raw-splitting a slice and an unreachable hint. Older versions of this regularly reach ~150k daily downloads."

[[audits.bytecode-alliance.audits.crypto-common]]
who = "Benjamin Bouvier <public@benj.me>"
criteria = "safe-to-deploy"
version = "0.1.3"

[[audits.bytecode-alliance.audits.digest]]
who = "Benjamin Bouvier <public@benj.me>"
criteria = "safe-to-deploy"
delta = "0.9.0 -> 0.10.3"

[[audits.bytecode-alliance.audits.inout]]
who = "Andrew Brown <andrew.brown@intel.com>"
criteria = "safe-to-deploy"
version = "0.1.3"
notes = "A part of RustCrypto/utils, this crate is designed to handle unsafe buffers and carefully documents the safety concerns throughout. Older versions of this tally up to ~130k daily downloads."

[[audits.bytecode-alliance.audits.itoa]]
who = "Dan Gohman <dev@sunfishcode.online>"
criteria = "safe-to-deploy"
delta = "1.0.11 -> 1.0.14"

[[audits.bytecode-alliance.audits.jobserver]]
who = "Alex Crichton <alex@alexcrichton.com>"
criteria = "safe-to-deploy"
delta = "0.1.25 -> 0.1.32"

[[audits.bytecode-alliance.audits.semver]]
who = "Pat Hickey <phickey@fastly.com>"
criteria = "safe-to-deploy"
version = "1.0.17"
notes = "plenty of unsafe pointer and vec tricks, but in well-structured and commented code that appears to be correct"

[[audits.bytecode-alliance.audits.shlex]]
who = "Alex Crichton <alex@alexcrichton.com>"
criteria = "safe-to-deploy"
version = "1.1.0"
notes = "Only minor `unsafe` code blocks which look valid and otherwise does what it says on the tin."

[[audits.bytecode-alliance.audits.spin]]
who = "Pat Hickey <pat@moreproductive.org>"
criteria = "safe-to-deploy"
delta = "0.9.4 -> 0.9.8"

<<<<<<< HEAD
[[audits.cargo-vet.audits.lazy_static]]
who = "Nika Layzell <nika@thelayzells.com>"
criteria = "safe-to-deploy"
version = "1.4.0"
notes = "I have read over the macros, and audited the unsafe code."
=======
[audits.cargo-vet.audits]
>>>>>>> 4ce8b2d9

[audits.fermyon.audits]

[audits.google.criteria.crypto-safe]
description = """
All crypto algorithms in this crate have been reviewed by a relevant expert.

**Note**: If a crate does not implement crypto, use `does-not-implement-crypto`,
which implies `crypto-safe`, but does not require expert review in order to
audit for."""
aggregated-from = "https://chromium.googlesource.com/chromiumos/third_party/rust_crates/+/refs/heads/main/cargo-vet/audits.toml?format=TEXT"

[audits.google.criteria.does-not-implement-crypto]
description = """
Inspection reveals that the crate in question does not attempt to implement any
cryptographic algorithms on its own.

Note that certification of this does not require an expert on all forms of
cryptography: it's expected for crates we import to be \"good enough\" citizens,
so they'll at least be forthcoming if they try to implement something
cryptographic. When in doubt, please ask an expert."""
aggregated-from = "https://chromium.googlesource.com/chromiumos/third_party/rust_crates/+/refs/heads/main/cargo-vet/audits.toml?format=TEXT"

[[audits.google.audits.aes]]
who = "Joshua Liebow-Feeser <joshlf@google.com>"
criteria = "safe-to-deploy"
delta = "0.7.5 -> 0.8.2"
notes = """
Note for reviewers of future updates to this crate: There exist
internal APIs such as [1] which are safe but have undocumented safety
invariants.

[1] https://fuchsia-review.git.corp.google.com/c/fuchsia/+/711365/comment/7a8cdc16_9e9f45ca/
"""
aggregated-from = "https://fuchsia.googlesource.com/fuchsia/+/refs/heads/main/third_party/rust_crates/supply-chain/audits.toml?format=TEXT"

[[audits.google.audits.aes]]
who = "David Koloski <dkoloski@google.com>"
criteria = "safe-to-deploy"
delta = "0.8.2 -> 0.8.4"
notes = "Audited at https://fxrev.dev/987054"
aggregated-from = "https://fuchsia.googlesource.com/fuchsia/+/refs/heads/main/third_party/rust_crates/supply-chain/audits.toml?format=TEXT"

[[audits.google.audits.bitflags]]
who = "Lukasz Anforowicz <lukasza@chromium.org>"
criteria = ["safe-to-deploy", "crypto-safe", "does-not-implement-crypto"]
version = "1.3.2"
notes = """
Security review of earlier versions of the crate can be found at
(Google-internal, sorry): go/image-crate-chromium-security-review

The crate exposes a function marked as `unsafe`, but doesn't use any
`unsafe` blocks (except for tests of the single `unsafe` function).  I
think this justifies marking this crate as `ub-risk-1`.

Additional review comments can be found at https://crrev.com/c/4723145/31
"""
aggregated-from = "https://chromium.googlesource.com/chromium/src/+/main/third_party/rust/chromium_crates_io/supply-chain/audits.toml?format=TEXT"

[[audits.google.audits.bitflags]]
who = "Lukasz Anforowicz <lukasza@chromium.org>"
criteria = ["safe-to-deploy", "crypto-safe", "does-not-implement-crypto"]
delta = "2.6.0 -> 2.8.0"
notes = "No changes related to `unsafe impl ... bytemuck` pieces from `src/external.rs`."
aggregated-from = "https://chromium.googlesource.com/chromium/src/+/main/third_party/rust/chromium_crates_io/supply-chain/audits.toml?format=TEXT"

[[audits.google.audits.bitflags]]
who = "Daniel Cheng <dcheng@chromium.org>"
criteria = ["safe-to-deploy", "crypto-safe", "does-not-implement-crypto"]
delta = "2.8.0 -> 2.9.0"
notes = "Adds a straightforward clear() function, but no new unsafe code."
aggregated-from = "https://chromium.googlesource.com/chromium/src/+/main/third_party/rust/chromium_crates_io/supply-chain/audits.toml?format=TEXT"

[[audits.google.audits.byteorder]]
who = "danakj <danakj@chromium.org>"
criteria = ["safe-to-deploy", "crypto-safe", "does-not-implement-crypto"]
version = "1.5.0"
notes = "Unsafe review in https://crrev.com/c/5838022"
aggregated-from = "https://chromium.googlesource.com/chromium/src/+/main/third_party/rust/chromium_crates_io/supply-chain/audits.toml?format=TEXT"

[[audits.google.audits.either]]
who = "Manish Goregaokar <manishearth@google.com>"
criteria = ["safe-to-deploy", "crypto-safe", "does-not-implement-crypto"]
version = "1.13.0"
notes = "Unsafe code pertaining to wrapping Pin APIs. Mostly passes invariants down."
aggregated-from = "https://chromium.googlesource.com/chromium/src/+/main/third_party/rust/chromium_crates_io/supply-chain/audits.toml?format=TEXT"

[[audits.google.audits.either]]
who = "Daniel Cheng <dcheng@chromium.org>"
criteria = ["safe-to-deploy", "crypto-safe", "does-not-implement-crypto"]
delta = "1.13.0 -> 1.14.0"
notes = """
Inheriting ub-risk-1 from the baseline review of 1.13.0. While the delta has some diffs in unsafe code, they are either:
- migrating code to use helper macros
- migrating match patterns to take advantage of default bindings mode from RFC 2005
Either way, the result is code that does exactly the same thing and does not change the risk of UB.

See https://crrev.com/c/6323164 for more audit details.
"""
aggregated-from = "https://chromium.googlesource.com/chromium/src/+/main/third_party/rust/chromium_crates_io/supply-chain/audits.toml?format=TEXT"

[[audits.google.audits.either]]
who = "Lukasz Anforowicz <lukasza@chromium.org>"
criteria = ["safe-to-deploy", "crypto-safe", "does-not-implement-crypto"]
delta = "1.14.0 -> 1.15.0"
notes = "The delta in `lib.rs` only tweaks doc comments and `#[cfg(feature = \"std\")]`."
aggregated-from = "https://chromium.googlesource.com/chromium/src/+/main/third_party/rust/chromium_crates_io/supply-chain/audits.toml?format=TEXT"

[[audits.google.audits.getrandom]]
who = "David Koloski <dkoloski@google.com>"
criteria = "safe-to-deploy"
delta = "0.2.2 -> 0.2.12"
notes = "Audited at https://fxrev.dev/932979"
aggregated-from = "https://fuchsia.googlesource.com/fuchsia/+/refs/heads/main/third_party/rust_crates/supply-chain/audits.toml?format=TEXT"

[[audits.google.audits.glob]]
who = "George Burgess IV <gbiv@google.com>"
criteria = ["safe-to-deploy", "crypto-safe", "does-not-implement-crypto"]
version = "0.3.1"
aggregated-from = "https://chromium.googlesource.com/chromiumos/third_party/rust_crates/+/refs/heads/main/cargo-vet/audits.toml?format=TEXT"

[[audits.google.audits.glob]]
who = "Dustin J. Mitchell <djmitche@chromium.org>"
criteria = ["safe-to-deploy", "crypto-safe", "does-not-implement-crypto"]
delta = "0.3.1 -> 0.3.2"
notes = "Still no unsafe"
aggregated-from = "https://chromium.googlesource.com/chromium/src/+/main/third_party/rust/chromium_crates_io/supply-chain/audits.toml?format=TEXT"

[[audits.google.audits.itoa]]
who = "Lukasz Anforowicz <lukasza@chromium.org>"
criteria = ["safe-to-deploy", "crypto-safe", "does-not-implement-crypto"]
version = "1.0.10"
notes = '''
I grepped for \"crypt\", \"cipher\", \"fs\", \"net\" - there were no hits.

There are a few places where `unsafe` is used.  Unsafe review notes can be found
in https://crrev.com/c/5350697.

Version 1.0.1 of this crate has been added to Chromium in
https://crrev.com/c/3321896.
'''
aggregated-from = "https://chromium.googlesource.com/chromium/src/+/main/third_party/rust/chromium_crates_io/supply-chain/audits.toml?format=TEXT"

[[audits.google.audits.itoa]]
who = "Lukasz Anforowicz <lukasza@chromium.org>"
criteria = ["safe-to-deploy", "crypto-safe", "does-not-implement-crypto"]
delta = "1.0.10 -> 1.0.11"
notes = """
Straightforward diff between 1.0.10 and 1.0.11 - only 3 commits:

* Bumping up the version
* A touch up of comments
* And my own PR to make `unsafe` blocks more granular:
  https://github.com/dtolnay/itoa/pull/42
"""
aggregated-from = "https://chromium.googlesource.com/chromium/src/+/main/third_party/rust/chromium_crates_io/supply-chain/audits.toml?format=TEXT"

[[audits.google.audits.itoa]]
who = "Daniel Cheng <dcheng@chromium.org>"
<<<<<<< HEAD
criteria = ["safe-to-deploy", "crypto-safe", "does-not-implement-crypto"]
delta = "1.0.14 -> 1.0.15"
notes = "Only minor rustdoc changes."
aggregated-from = "https://chromium.googlesource.com/chromium/src/+/main/third_party/rust/chromium_crates_io/supply-chain/audits.toml?format=TEXT"

[[audits.google.audits.lazy_static]]
who = "Lukasz Anforowicz <lukasza@chromium.org>"
=======
>>>>>>> 4ce8b2d9
criteria = ["safe-to-deploy", "crypto-safe", "does-not-implement-crypto"]
delta = "1.0.14 -> 1.0.15"
notes = "Only minor rustdoc changes."
aggregated-from = "https://chromium.googlesource.com/chromium/src/+/main/third_party/rust/chromium_crates_io/supply-chain/audits.toml?format=TEXT"

[[audits.google.audits.nom]]
who = "danakj@chromium.org"
criteria = ["safe-to-deploy", "crypto-safe", "does-not-implement-crypto"]
version = "7.1.3"
notes = """
Reviewed in https://chromium-review.googlesource.com/c/chromium/src/+/5046153
"""
aggregated-from = "https://chromium.googlesource.com/chromium/src/+/main/third_party/rust/chromium_crates_io/supply-chain/audits.toml?format=TEXT"

[[audits.google.audits.proc-macro2]]
who = "Lukasz Anforowicz <lukasza@chromium.org>"
criteria = ["safe-to-deploy", "crypto-safe", "does-not-implement-crypto"]
version = "1.0.78"
notes = """
Grepped for \"crypt\", \"cipher\", \"fs\", \"net\" - there were no hits
(except for a benign \"fs\" hit in a doc comment)

Notes from the `unsafe` review can be found in https://crrev.com/c/5385745.
"""
aggregated-from = "https://chromium.googlesource.com/chromium/src/+/main/third_party/rust/chromium_crates_io/supply-chain/audits.toml?format=TEXT"

[[audits.google.audits.proc-macro2]]
who = "Adrian Taylor <adetaylor@chromium.org>"
criteria = ["safe-to-deploy", "crypto-safe", "does-not-implement-crypto"]
delta = "1.0.78 -> 1.0.79"
aggregated-from = "https://chromium.googlesource.com/chromium/src/+/main/third_party/rust/chromium_crates_io/supply-chain/audits.toml?format=TEXT"

[[audits.google.audits.proc-macro2]]
who = "Adrian Taylor <adetaylor@chromium.org>"
criteria = ["safe-to-deploy", "crypto-safe", "does-not-implement-crypto"]
delta = "1.0.79 -> 1.0.80"
aggregated-from = "https://chromium.googlesource.com/chromium/src/+/main/third_party/rust/chromium_crates_io/supply-chain/audits.toml?format=TEXT"

[[audits.google.audits.proc-macro2]]
who = "Dustin J. Mitchell <djmitche@chromium.org>"
criteria = ["safe-to-deploy", "crypto-safe", "does-not-implement-crypto"]
delta = "1.0.80 -> 1.0.81"
notes = "Comment changes only"
aggregated-from = "https://chromium.googlesource.com/chromium/src/+/main/third_party/rust/chromium_crates_io/supply-chain/audits.toml?format=TEXT"

[[audits.google.audits.proc-macro2]]
who = "danakj <danakj@chromium.org>"
criteria = ["safe-to-deploy", "crypto-safe", "does-not-implement-crypto"]
delta = "1.0.81 -> 1.0.82"
aggregated-from = "https://chromium.googlesource.com/chromium/src/+/main/third_party/rust/chromium_crates_io/supply-chain/audits.toml?format=TEXT"

[[audits.google.audits.proc-macro2]]
who = "Dustin J. Mitchell <djmitche@chromium.org>"
criteria = ["safe-to-deploy", "crypto-safe", "does-not-implement-crypto"]
delta = "1.0.82 -> 1.0.83"
notes = "Substantive change is replacing String with Box<str>, saving memory."
aggregated-from = "https://chromium.googlesource.com/chromium/src/+/main/third_party/rust/chromium_crates_io/supply-chain/audits.toml?format=TEXT"

[[audits.google.audits.proc-macro2]]
who = "Lukasz Anforowicz <lukasza@chromium.org>"
criteria = ["safe-to-deploy", "crypto-safe", "does-not-implement-crypto"]
delta = "1.0.83 -> 1.0.84"
notes = "Only doc comment changes in `src/lib.rs`."
aggregated-from = "https://chromium.googlesource.com/chromium/src/+/main/third_party/rust/chromium_crates_io/supply-chain/audits.toml?format=TEXT"

[[audits.google.audits.proc-macro2]]
who = "danakj@chromium.org"
criteria = ["safe-to-deploy", "crypto-safe", "does-not-implement-crypto"]
delta = "1.0.84 -> 1.0.85"
notes = "Test-only changes."
aggregated-from = "https://chromium.googlesource.com/chromium/src/+/main/third_party/rust/chromium_crates_io/supply-chain/audits.toml?format=TEXT"

[[audits.google.audits.proc-macro2]]
who = "Lukasz Anforowicz <lukasza@chromium.org>"
criteria = ["safe-to-deploy", "crypto-safe", "does-not-implement-crypto"]
delta = "1.0.85 -> 1.0.86"
notes = """
Comment-only changes in `build.rs`.
Reordering of `Cargo.toml` entries.
Just bumping up the version number in `lib.rs`.
Config-related changes in `test_size.rs`.
"""
aggregated-from = "https://chromium.googlesource.com/chromium/src/+/main/third_party/rust/chromium_crates_io/supply-chain/audits.toml?format=TEXT"

[[audits.google.audits.proc-macro2]]
who = "danakj <danakj@chromium.org>"
criteria = ["safe-to-deploy", "crypto-safe", "does-not-implement-crypto"]
delta = "1.0.86 -> 1.0.87"
notes = "No new unsafe interactions."
aggregated-from = "https://chromium.googlesource.com/chromium/src/+/main/third_party/rust/chromium_crates_io/supply-chain/audits.toml?format=TEXT"

[[audits.google.audits.proc-macro2]]
who = "Liza Burakova <liza@chromium.org"
criteria = ["safe-to-deploy", "crypto-safe", "does-not-implement-crypto"]
delta = "1.0.87 -> 1.0.89"
notes = """
Biggest change is adding error handling in build.rs.
Some config related changes in wrapper.rs.
"""
aggregated-from = "https://chromium.googlesource.com/chromium/src/+/main/third_party/rust/chromium_crates_io/supply-chain/audits.toml?format=TEXT"

[[audits.google.audits.proc-macro2]]
who = "Lukasz Anforowicz <lukasza@chromium.org>"
criteria = ["safe-to-deploy", "crypto-safe", "does-not-implement-crypto"]
delta = "1.0.89 -> 1.0.92"
notes = """
I looked at the delta and the previous discussion at
https://chromium-review.googlesource.com/c/chromium/src/+/5385745/3#message-a8e2813129fa3779dab15acede408ee26d67b7f3
and the changes look okay to me (including the `unsafe fn from_str_unchecked`
changes in `wrapper.rs`).
"""
aggregated-from = "https://chromium.googlesource.com/chromium/src/+/main/third_party/rust/chromium_crates_io/supply-chain/audits.toml?format=TEXT"

[[audits.google.audits.proc-macro2]]
who = "Lukasz Anforowicz <lukasza@chromium.org>"
criteria = ["safe-to-deploy", "crypto-safe", "does-not-implement-crypto"]
delta = "1.0.92 -> 1.0.93"
notes = "No `unsafe`-related changes."
aggregated-from = "https://chromium.googlesource.com/chromium/src/+/main/third_party/rust/chromium_crates_io/supply-chain/audits.toml?format=TEXT"

[[audits.google.audits.proc-macro2]]
who = "Daniel Cheng <dcheng@chromium.org>"
criteria = ["safe-to-deploy", "crypto-safe", "does-not-implement-crypto"]
delta = "1.0.93 -> 1.0.94"
notes = "Minor doc changes and clippy lint adjustments+fixes."
aggregated-from = "https://chromium.googlesource.com/chromium/src/+/main/third_party/rust/chromium_crates_io/supply-chain/audits.toml?format=TEXT"

[[audits.google.audits.quote]]
who = "Lukasz Anforowicz <lukasza@chromium.org>"
criteria = ["safe-to-deploy", "crypto-safe", "does-not-implement-crypto"]
version = "1.0.35"
notes = """
Grepped for \"unsafe\", \"crypt\", \"cipher\", \"fs\", \"net\" - there were no hits
(except for benign \"net\" hit in tests and \"fs\" hit in README.md)
"""
aggregated-from = "https://chromium.googlesource.com/chromium/src/+/main/third_party/rust/chromium_crates_io/supply-chain/audits.toml?format=TEXT"

[[audits.google.audits.quote]]
who = "Adrian Taylor <adetaylor@chromium.org>"
criteria = ["safe-to-deploy", "crypto-safe", "does-not-implement-crypto"]
delta = "1.0.35 -> 1.0.36"
aggregated-from = "https://chromium.googlesource.com/chromium/src/+/main/third_party/rust/chromium_crates_io/supply-chain/audits.toml?format=TEXT"

[[audits.google.audits.quote]]
who = "Lukasz Anforowicz <lukasza@chromium.org>"
criteria = ["safe-to-deploy", "crypto-safe", "does-not-implement-crypto"]
delta = "1.0.36 -> 1.0.37"
notes = """
The delta just 1) inlines/expands `impl ToTokens` that used to be handled via
`primitive!` macro and 2) adds `impl ToTokens` for `CStr` and `CString`.
"""
aggregated-from = "https://chromium.googlesource.com/chromium/src/+/main/third_party/rust/chromium_crates_io/supply-chain/audits.toml?format=TEXT"

[[audits.google.audits.quote]]
who = "Dustin J. Mitchell <djmitche@chromium.org>"
criteria = ["safe-to-deploy", "crypto-safe", "does-not-implement-crypto"]
delta = "1.0.37 -> 1.0.38"
notes = "Still no unsafe"
aggregated-from = "https://chromium.googlesource.com/chromium/src/+/main/third_party/rust/chromium_crates_io/supply-chain/audits.toml?format=TEXT"

[[audits.google.audits.quote]]
who = "Daniel Cheng <dcheng@chromium.org>"
criteria = ["safe-to-deploy", "crypto-safe", "does-not-implement-crypto"]
delta = "1.0.38 -> 1.0.39"
notes = "Only minor changes for clippy lints and documentation."
aggregated-from = "https://chromium.googlesource.com/chromium/src/+/main/third_party/rust/chromium_crates_io/supply-chain/audits.toml?format=TEXT"

[[audits.google.audits.quote]]
who = "Lukasz Anforowicz <lukasza@chromium.org>"
criteria = ["safe-to-deploy", "crypto-safe", "does-not-implement-crypto"]
delta = "1.0.39 -> 1.0.40"
notes = """
The delta is just a simplification of how `tokens.extend(...)` call is made.
Still no `unsafe` anywhere.
"""
aggregated-from = "https://chromium.googlesource.com/chromium/src/+/main/third_party/rust/chromium_crates_io/supply-chain/audits.toml?format=TEXT"

[[audits.google.audits.rand]]
who = "Lukasz Anforowicz <lukasza@chromium.org>"
criteria = "safe-to-deploy"
version = "0.8.5"
notes = """
For more detailed unsafe review notes please see https://crrev.com/c/6362797
"""
aggregated-from = "https://chromium.googlesource.com/chromium/src/+/main/third_party/rust/chromium_crates_io/supply-chain/audits.toml?format=TEXT"

[[audits.google.audits.regex-syntax]]
who = "Manish Goregaokar <manishearth@google.com>"
criteria = ["safe-to-deploy", "crypto-safe", "does-not-implement-crypto"]
version = "0.8.5"
notes = "Contains no unsafe"
aggregated-from = "https://chromium.googlesource.com/chromium/src/+/main/third_party/rust/chromium_crates_io/supply-chain/audits.toml?format=TEXT"

[[audits.google.audits.serde]]
who = "Lukasz Anforowicz <lukasza@chromium.org>"
criteria = ["safe-to-deploy", "crypto-safe", "does-not-implement-crypto"]
version = "1.0.197"
notes = """
Grepped for `-i cipher`, `-i crypto`, `'\bfs\b'`, `'\bnet\b'`, `'\bunsafe\b'`.

There were some hits for `net`, but they were related to serialization and
not actually opening any connections or anything like that.

There were 2 hits of `unsafe` when grepping:
* In `fn as_str` in `impl Buf`
* In `fn serialize` in `impl Serialize for net::Ipv4Addr`

Unsafe review comments can be found in https://crrev.com/c/5350573/2 (this
review also covered `serde_json_lenient`).

Version 1.0.130 of the crate has been added to Chromium in
https://crrev.com/c/3265545.  The CL description contains a link to a
(Google-internal, sorry) document with a mini security review.
"""
aggregated-from = "https://chromium.googlesource.com/chromium/src/+/main/third_party/rust/chromium_crates_io/supply-chain/audits.toml?format=TEXT"

[[audits.google.audits.serde]]
who = "Dustin J. Mitchell <djmitche@chromium.org>"
criteria = ["safe-to-deploy", "crypto-safe", "does-not-implement-crypto"]
delta = "1.0.197 -> 1.0.198"
aggregated-from = "https://chromium.googlesource.com/chromium/src/+/main/third_party/rust/chromium_crates_io/supply-chain/audits.toml?format=TEXT"

[[audits.google.audits.serde]]
who = "danakj <danakj@chromium.org>"
criteria = ["safe-to-deploy", "crypto-safe", "does-not-implement-crypto"]
delta = "1.0.198 -> 1.0.201"
aggregated-from = "https://chromium.googlesource.com/chromium/src/+/main/third_party/rust/chromium_crates_io/supply-chain/audits.toml?format=TEXT"

[[audits.google.audits.serde]]
who = "Dustin J. Mitchell <djmitche@chromium.org>"
criteria = ["safe-to-deploy", "crypto-safe", "does-not-implement-crypto"]
delta = "1.0.201 -> 1.0.202"
notes = "Trivial changes"
aggregated-from = "https://chromium.googlesource.com/chromium/src/+/main/third_party/rust/chromium_crates_io/supply-chain/audits.toml?format=TEXT"

[[audits.google.audits.serde]]
who = "Lukasz Anforowicz <lukasza@chromium.org>"
criteria = ["safe-to-deploy", "crypto-safe", "does-not-implement-crypto"]
delta = "1.0.202 -> 1.0.203"
notes = "s/doc_cfg/docsrs/ + tuple_impls/tuple_impl_body-related changes"
aggregated-from = "https://chromium.googlesource.com/chromium/src/+/main/third_party/rust/chromium_crates_io/supply-chain/audits.toml?format=TEXT"

[[audits.google.audits.serde]]
who = "Adrian Taylor <adetaylor@chromium.org>"
criteria = ["safe-to-deploy", "crypto-safe", "does-not-implement-crypto"]
delta = "1.0.203 -> 1.0.204"
aggregated-from = "https://chromium.googlesource.com/chromium/src/+/main/third_party/rust/chromium_crates_io/supply-chain/audits.toml?format=TEXT"

[[audits.google.audits.serde]]
who = "Lukasz Anforowicz <lukasza@chromium.org>"
criteria = ["safe-to-deploy", "crypto-safe", "does-not-implement-crypto"]
delta = "1.0.204 -> 1.0.207"
notes = "The small change in `src/private/ser.rs` should have no impact on `ub-risk-2`."
aggregated-from = "https://chromium.googlesource.com/chromium/src/+/main/third_party/rust/chromium_crates_io/supply-chain/audits.toml?format=TEXT"

[[audits.google.audits.serde]]
who = "Lukasz Anforowicz <lukasza@chromium.org>"
criteria = ["safe-to-deploy", "crypto-safe", "does-not-implement-crypto"]
delta = "1.0.207 -> 1.0.209"
notes = """
The delta carries fairly small changes in `src/private/de.rs` and
`src/private/ser.rs` (see https://crrev.com/c/5812194/2..5).  AFAICT the
delta has no impact on the `unsafe`, `from_utf8_unchecked`-related parts
of the crate (in `src/de/format.rs` and `src/ser/impls.rs`).
"""
aggregated-from = "https://chromium.googlesource.com/chromium/src/+/main/third_party/rust/chromium_crates_io/supply-chain/audits.toml?format=TEXT"

[[audits.google.audits.serde]]
who = "Adrian Taylor <adetaylor@chromium.org>"
criteria = ["safe-to-deploy", "crypto-safe", "does-not-implement-crypto"]
delta = "1.0.209 -> 1.0.210"
notes = "Almost no new code - just feature rearrangement"
aggregated-from = "https://chromium.googlesource.com/chromium/src/+/main/third_party/rust/chromium_crates_io/supply-chain/audits.toml?format=TEXT"

[[audits.google.audits.serde]]
who = "Liza Burakova <liza@chromium.org>"
criteria = ["safe-to-deploy", "crypto-safe", "does-not-implement-crypto"]
delta = "1.0.210 -> 1.0.213"
aggregated-from = "https://chromium.googlesource.com/chromium/src/+/main/third_party/rust/chromium_crates_io/supply-chain/audits.toml?format=TEXT"

[[audits.google.audits.serde]]
who = "Dustin J. Mitchell <djmitche@chromium.org>"
criteria = ["safe-to-deploy", "crypto-safe", "does-not-implement-crypto"]
delta = "1.0.213 -> 1.0.214"
notes = "No unsafe, no crypto"
aggregated-from = "https://chromium.googlesource.com/chromium/src/+/main/third_party/rust/chromium_crates_io/supply-chain/audits.toml?format=TEXT"

[[audits.google.audits.serde]]
who = "Adrian Taylor <adetaylor@chromium.org>"
criteria = ["safe-to-deploy", "crypto-safe", "does-not-implement-crypto"]
delta = "1.0.214 -> 1.0.215"
aggregated-from = "https://chromium.googlesource.com/chromium/src/+/main/third_party/rust/chromium_crates_io/supply-chain/audits.toml?format=TEXT"

[[audits.google.audits.serde]]
who = "Lukasz Anforowicz <lukasza@chromium.org>"
criteria = ["safe-to-deploy", "crypto-safe", "does-not-implement-crypto"]
delta = "1.0.215 -> 1.0.216"
notes = "The delta makes minor changes in `build.rs` - switching to the `?` syntax sugar."
aggregated-from = "https://chromium.googlesource.com/chromium/src/+/main/third_party/rust/chromium_crates_io/supply-chain/audits.toml?format=TEXT"

[[audits.google.audits.serde]]
who = "Dustin J. Mitchell <djmitche@chromium.org>"
criteria = ["safe-to-deploy", "crypto-safe", "does-not-implement-crypto"]
delta = "1.0.216 -> 1.0.217"
notes = "Minimal changes, nothing unsafe"
aggregated-from = "https://chromium.googlesource.com/chromium/src/+/main/third_party/rust/chromium_crates_io/supply-chain/audits.toml?format=TEXT"

[[audits.google.audits.serde]]
who = "Daniel Cheng <dcheng@chromium.org>"
criteria = ["safe-to-deploy", "crypto-safe", "does-not-implement-crypto"]
delta = "1.0.217 -> 1.0.218"
notes = "No changes outside comments and documentation."
aggregated-from = "https://chromium.googlesource.com/chromium/src/+/main/third_party/rust/chromium_crates_io/supply-chain/audits.toml?format=TEXT"

[[audits.google.audits.serde]]
who = "Lukasz Anforowicz <lukasza@chromium.org>"
criteria = ["safe-to-deploy", "crypto-safe", "does-not-implement-crypto"]
delta = "1.0.218 -> 1.0.219"
notes = "Just allowing `clippy::elidable_lifetime_names`."
aggregated-from = "https://chromium.googlesource.com/chromium/src/+/main/third_party/rust/chromium_crates_io/supply-chain/audits.toml?format=TEXT"

[[audits.google.audits.serde_derive]]
who = "Lukasz Anforowicz <lukasza@chromium.org>"
criteria = ["safe-to-deploy", "crypto-safe", "does-not-implement-crypto"]
version = "1.0.197"
notes = "Grepped for \"unsafe\", \"crypt\", \"cipher\", \"fs\", \"net\" - there were no hits"
aggregated-from = "https://chromium.googlesource.com/chromium/src/+/main/third_party/rust/chromium_crates_io/supply-chain/audits.toml?format=TEXT"

[[audits.google.audits.serde_derive]]
who = "danakj <danakj@chromium.org>"
criteria = ["safe-to-deploy", "crypto-safe", "does-not-implement-crypto"]
delta = "1.0.197 -> 1.0.201"
aggregated-from = "https://chromium.googlesource.com/chromium/src/+/main/third_party/rust/chromium_crates_io/supply-chain/audits.toml?format=TEXT"

[[audits.google.audits.serde_derive]]
who = "Dustin J. Mitchell <djmitche@chromium.org>"
criteria = ["safe-to-deploy", "crypto-safe", "does-not-implement-crypto"]
delta = "1.0.201 -> 1.0.202"
aggregated-from = "https://chromium.googlesource.com/chromium/src/+/main/third_party/rust/chromium_crates_io/supply-chain/audits.toml?format=TEXT"

[[audits.google.audits.serde_derive]]
who = "Lukasz Anforowicz <lukasza@chromium.org>"
criteria = ["safe-to-deploy", "crypto-safe", "does-not-implement-crypto"]
delta = "1.0.202 -> 1.0.203"
notes = "Grepped for \"unsafe\", \"crypt\", \"cipher\", \"fs\", \"net\" - there were no hits"
aggregated-from = "https://chromium.googlesource.com/chromium/src/+/main/third_party/rust/chromium_crates_io/supply-chain/audits.toml?format=TEXT"

[[audits.google.audits.serde_derive]]
who = "Adrian Taylor <adetaylor@chromium.org>"
criteria = ["safe-to-deploy", "crypto-safe", "does-not-implement-crypto"]
delta = "1.0.203 -> 1.0.204"
aggregated-from = "https://chromium.googlesource.com/chromium/src/+/main/third_party/rust/chromium_crates_io/supply-chain/audits.toml?format=TEXT"

[[audits.google.audits.serde_derive]]
who = "Lukasz Anforowicz <lukasza@chromium.org>"
criteria = ["safe-to-deploy", "crypto-safe", "does-not-implement-crypto"]
delta = "1.0.204 -> 1.0.207"
notes = 'Grepped for \"unsafe\", \"crypt\", \"cipher\", \"fs\", \"net\" - there were no hits'
aggregated-from = "https://chromium.googlesource.com/chromium/src/+/main/third_party/rust/chromium_crates_io/supply-chain/audits.toml?format=TEXT"

[[audits.google.audits.serde_derive]]
who = "Lukasz Anforowicz <lukasza@chromium.org>"
criteria = ["safe-to-deploy", "crypto-safe", "does-not-implement-crypto"]
delta = "1.0.207 -> 1.0.209"
notes = '''
There are no code changes in this delta - see https://crrev.com/c/5812194/2..5

I've neverthless also grepped for `-i cipher`, `-i crypto`, `\bfs\b`,
`\bnet\b`, and `\bunsafe\b`.  There were no hits.
'''
aggregated-from = "https://chromium.googlesource.com/chromium/src/+/main/third_party/rust/chromium_crates_io/supply-chain/audits.toml?format=TEXT"

[[audits.google.audits.serde_derive]]
who = "Adrian Taylor <adetaylor@chromium.org>"
criteria = ["safe-to-deploy", "crypto-safe", "does-not-implement-crypto"]
delta = "1.0.209 -> 1.0.210"
notes = "Almost no new code - just feature rearrangement"
aggregated-from = "https://chromium.googlesource.com/chromium/src/+/main/third_party/rust/chromium_crates_io/supply-chain/audits.toml?format=TEXT"

[[audits.google.audits.serde_derive]]
who = "Liza Burakova <liza@chromium.org>"
criteria = ["safe-to-deploy", "crypto-safe", "does-not-implement-crypto"]
delta = "1.0.210 -> 1.0.213"
notes = "Grepped for 'unsafe', 'crypt', 'cipher', 'fs', 'net' - there were no hits"
aggregated-from = "https://chromium.googlesource.com/chromium/src/+/main/third_party/rust/chromium_crates_io/supply-chain/audits.toml?format=TEXT"

[[audits.google.audits.serde_derive]]
who = "Dustin J. Mitchell <djmitche@chromium.org>"
criteria = ["safe-to-deploy", "crypto-safe", "does-not-implement-crypto"]
delta = "1.0.213 -> 1.0.214"
notes = "No changes to unsafe, no crypto"
aggregated-from = "https://chromium.googlesource.com/chromium/src/+/main/third_party/rust/chromium_crates_io/supply-chain/audits.toml?format=TEXT"

[[audits.google.audits.serde_derive]]
who = "Adrian Taylor <adetaylor@chromium.org>"
criteria = ["safe-to-deploy", "crypto-safe", "does-not-implement-crypto"]
delta = "1.0.214 -> 1.0.215"
notes = "Minor changes should not impact UB risk"
aggregated-from = "https://chromium.googlesource.com/chromium/src/+/main/third_party/rust/chromium_crates_io/supply-chain/audits.toml?format=TEXT"

[[audits.google.audits.serde_derive]]
who = "Lukasz Anforowicz <lukasza@chromium.org>"
criteria = ["safe-to-deploy", "crypto-safe", "does-not-implement-crypto"]
delta = "1.0.215 -> 1.0.216"
notes = "The delta adds `#[automatically_derived]` in a few places.  Still no `unsafe`."
aggregated-from = "https://chromium.googlesource.com/chromium/src/+/main/third_party/rust/chromium_crates_io/supply-chain/audits.toml?format=TEXT"

[[audits.google.audits.serde_derive]]
who = "Dustin J. Mitchell <djmitche@chromium.org>"
criteria = ["safe-to-deploy", "crypto-safe", "does-not-implement-crypto"]
delta = "1.0.216 -> 1.0.217"
notes = "No changes"
aggregated-from = "https://chromium.googlesource.com/chromium/src/+/main/third_party/rust/chromium_crates_io/supply-chain/audits.toml?format=TEXT"

[[audits.google.audits.serde_derive]]
who = "Daniel Cheng <dcheng@chromium.org>"
criteria = ["safe-to-deploy", "crypto-safe", "does-not-implement-crypto"]
delta = "1.0.217 -> 1.0.218"
notes = "No changes outside comments and documentation."
aggregated-from = "https://chromium.googlesource.com/chromium/src/+/main/third_party/rust/chromium_crates_io/supply-chain/audits.toml?format=TEXT"

[[audits.google.audits.serde_derive]]
who = "Lukasz Anforowicz <lukasza@chromium.org>"
criteria = ["safe-to-deploy", "crypto-safe", "does-not-implement-crypto"]
delta = "1.0.218 -> 1.0.219"
notes = "Minor changes (clippy tweaks, using `mem::take` instead of `mem::replace`)."
aggregated-from = "https://chromium.googlesource.com/chromium/src/+/main/third_party/rust/chromium_crates_io/supply-chain/audits.toml?format=TEXT"

[[audits.google.audits.unicode-ident]]
who = "Lukasz Anforowicz <lukasza@chromium.org>"
criteria = ["safe-to-deploy", "crypto-safe", "does-not-implement-crypto"]
version = "1.0.12"
notes = '''
I grepped for \"crypt\", \"cipher\", \"fs\", \"net\" - there were no hits.

All two functions from the public API of this crate use `unsafe` to avoid bound
checks for an array access.  Cross-module analysis shows that the offsets can
be statically proven to be within array bounds.  More details can be found in
the unsafe review CL at https://crrev.com/c/5350386.

This crate has been added to Chromium in https://crrev.com/c/3891618.
'''
aggregated-from = "https://chromium.googlesource.com/chromium/src/+/main/third_party/rust/chromium_crates_io/supply-chain/audits.toml?format=TEXT"

[[audits.google.audits.unicode-ident]]
who = "Dustin J. Mitchell <djmitche@chromium.org>"
criteria = ["safe-to-deploy", "crypto-safe", "does-not-implement-crypto"]
delta = "1.0.12 -> 1.0.13"
notes = "Lots of table updates, and tables are assumed correct with unsafe `.get_unchecked()`, so ub-risk-2 is appropriate"
aggregated-from = "https://chromium.googlesource.com/chromium/src/+/main/third_party/rust/chromium_crates_io/supply-chain/audits.toml?format=TEXT"

[[audits.google.audits.unicode-ident]]
who = "Lukasz Anforowicz <lukasza@chromium.org>"
criteria = ["safe-to-deploy", "crypto-safe", "does-not-implement-crypto"]
delta = "1.0.13 -> 1.0.14"
notes = "Minimal delta in `.rs` files: new test assertions + doc changes."
aggregated-from = "https://chromium.googlesource.com/chromium/src/+/main/third_party/rust/chromium_crates_io/supply-chain/audits.toml?format=TEXT"

[[audits.google.audits.unicode-ident]]
who = "Adrian Taylor <adetaylor@chromium.org>"
criteria = ["safe-to-deploy", "crypto-safe", "does-not-implement-crypto"]
delta = "1.0.14 -> 1.0.15"
notes = "No changes relevant to any of these criteria."
aggregated-from = "https://chromium.googlesource.com/chromium/src/+/main/third_party/rust/chromium_crates_io/supply-chain/audits.toml?format=TEXT"

[[audits.google.audits.unicode-ident]]
who = "Liza Burakova <liza@chromium.org>"
criteria = ["safe-to-deploy", "crypto-safe", "does-not-implement-crypto"]
delta = "1.0.15 -> 1.0.16"
aggregated-from = "https://chromium.googlesource.com/chromium/src/+/main/third_party/rust/chromium_crates_io/supply-chain/audits.toml?format=TEXT"

[[audits.google.audits.unicode-ident]]
who = "Daniel Cheng <dcheng@chromium.org>"
criteria = ["safe-to-deploy", "crypto-safe", "does-not-implement-crypto"]
delta = "1.0.16 -> 1.0.18"
notes = "Only minor comment and documentation updates."
aggregated-from = "https://chromium.googlesource.com/chromium/src/+/main/third_party/rust/chromium_crates_io/supply-chain/audits.toml?format=TEXT"

[[audits.isrg.audits.block-buffer]]
who = "David Cook <dcook@divviup.org>"
criteria = "safe-to-deploy"
version = "0.9.0"

[[audits.isrg.audits.digest]]
who = "David Cook <dcook@divviup.org>"
criteria = "safe-to-deploy"
delta = "0.10.6 -> 0.10.7"

[[audits.isrg.audits.fiat-crypto]]
who = "David Cook <dcook@divviup.org>"
criteria = "safe-to-deploy"
version = "0.1.17"
notes = """
This crate does not contain any unsafe code, and does not use any items from
the standard library or other crates, aside from operations backed by
`std::ops`. All paths with array indexing use integer literals for indexes, so
there are no panics due to indexes out of bounds (as rustc would catch an
out-of-bounds literal index). I did not check whether arithmetic overflows
could cause a panic, and I am relying on the Coq code having satisfied the
necessary preconditions to ensure panics due to overflows are unreachable.
"""

[[audits.isrg.audits.fiat-crypto]]
who = "Brandon Pitman <bran@bran.land>"
criteria = "safe-to-deploy"
delta = "0.1.17 -> 0.1.18"

[[audits.isrg.audits.fiat-crypto]]
who = "David Cook <dcook@divviup.org>"
criteria = "safe-to-deploy"
delta = "0.1.18 -> 0.1.19"
notes = """
This release renames many items and adds a new module. The code in the new
module is entirely composed of arithmetic and array accesses.
"""

[[audits.isrg.audits.fiat-crypto]]
who = "David Cook <dcook@divviup.org>"
criteria = "safe-to-deploy"
delta = "0.1.19 -> 0.1.20"

[[audits.isrg.audits.fiat-crypto]]
who = "David Cook <dcook@divviup.org>"
criteria = "safe-to-deploy"
delta = "0.1.20 -> 0.2.0"

[[audits.isrg.audits.fiat-crypto]]
who = "Brandon Pitman <bran@bran.land>"
criteria = "safe-to-deploy"
delta = "0.2.0 -> 0.2.1"

[[audits.isrg.audits.fiat-crypto]]
who = "Tim Geoghegan <timg@divviup.org>"
criteria = "safe-to-deploy"
delta = "0.2.1 -> 0.2.2"
notes = "No changes to `unsafe` code, or any functional changes that I can detect at all."

[[audits.isrg.audits.fiat-crypto]]
who = "Brandon Pitman <bran@bran.land>"
criteria = "safe-to-deploy"
delta = "0.2.2 -> 0.2.4"

[[audits.isrg.audits.fiat-crypto]]
who = "David Cook <dcook@divviup.org>"
criteria = "safe-to-deploy"
delta = "0.2.4 -> 0.2.5"

[[audits.isrg.audits.fiat-crypto]]
who = "Brandon Pitman <bran@bran.land>"
criteria = "safe-to-deploy"
delta = "0.2.5 -> 0.2.6"

[[audits.isrg.audits.fiat-crypto]]
who = "Brandon Pitman <bran@bran.land>"
criteria = "safe-to-deploy"
delta = "0.2.6 -> 0.2.7"

[[audits.isrg.audits.fiat-crypto]]
who = "David Cook <dcook@divviup.org>"
criteria = "safe-to-deploy"
delta = "0.2.7 -> 0.2.8"

[[audits.isrg.audits.fiat-crypto]]
who = "Tim Geoghegan <timg@divviup.org>"
criteria = "safe-to-deploy"
delta = "0.2.8 -> 0.2.9"
notes = "No changes to Rust code between 0.2.8 and 0.2.9"

[[audits.isrg.audits.getrandom]]
who = "David Cook <dcook@divviup.org>"
criteria = "safe-to-deploy"
delta = "0.2.12 -> 0.2.14"

[[audits.isrg.audits.getrandom]]
who = "David Cook <dcook@divviup.org>"
criteria = "safe-to-deploy"
delta = "0.2.14 -> 0.2.15"

[[audits.isrg.audits.hmac]]
who = "David Cook <dcook@divviup.org>"
criteria = "safe-to-deploy"
version = "0.12.1"

[[audits.isrg.audits.opaque-debug]]
who = "David Cook <dcook@divviup.org>"
criteria = "safe-to-deploy"
version = "0.3.0"

[[audits.isrg.audits.rand_chacha]]
who = "David Cook <dcook@divviup.org>"
criteria = "safe-to-deploy"
version = "0.3.1"

[[audits.isrg.audits.rand_core]]
who = "David Cook <dcook@divviup.org>"
criteria = "safe-to-deploy"
version = "0.6.3"

[[audits.isrg.audits.sha2]]
who = "David Cook <dcook@divviup.org>"
criteria = "safe-to-deploy"
version = "0.10.2"

[[audits.isrg.audits.sha2]]
who = "David Cook <dcook@divviup.org>"
criteria = "safe-to-deploy"
delta = "0.10.8 -> 0.10.9"

[[audits.isrg.audits.subtle]]
who = "David Cook <dcook@divviup.org>"
criteria = "safe-to-deploy"
delta = "2.5.0 -> 2.6.1"

[[audits.isrg.audits.universal-hash]]
who = "David Cook <dcook@divviup.org>"
criteria = "safe-to-deploy"
version = "0.4.1"

[[audits.isrg.audits.universal-hash]]
who = "David Cook <dcook@divviup.org>"
criteria = "safe-to-deploy"
delta = "0.5.0 -> 0.5.1"

[[audits.mozilla.wildcard-audits.cexpr]]
who = "Emilio Cobos Álvarez <emilio@crisal.io>"
criteria = "safe-to-deploy"
user-id = 3788 # Emilio Cobos Álvarez (emilio)
start = "2021-06-21"
end = "2024-04-21"
notes = "No unsafe code, rather straight-forward parser."
aggregated-from = "https://hg.mozilla.org/mozilla-central/raw-file/tip/supply-chain/audits.toml"

[[audits.mozilla.audits.bitflags]]
who = "Alex Franchuk <afranchuk@mozilla.com>"
criteria = "safe-to-deploy"
delta = "1.3.2 -> 2.0.2"
notes = "Removal of some unsafe code/methods. No changes to externals, just some refactoring (mostly internal)."
aggregated-from = "https://hg.mozilla.org/mozilla-central/raw-file/tip/supply-chain/audits.toml"

[[audits.mozilla.audits.bitflags]]
who = "Nicolas Silva <nical@fastmail.com>"
criteria = "safe-to-deploy"
delta = "2.0.2 -> 2.1.0"
aggregated-from = "https://hg.mozilla.org/mozilla-central/raw-file/tip/supply-chain/audits.toml"

[[audits.mozilla.audits.bitflags]]
who = "Teodor Tanasoaia <ttanasoaia@mozilla.com>"
criteria = "safe-to-deploy"
delta = "2.2.1 -> 2.3.2"
aggregated-from = "https://hg.mozilla.org/mozilla-central/raw-file/tip/supply-chain/audits.toml"

[[audits.mozilla.audits.bitflags]]
who = "Mike Hommey <mh+mozilla@glandium.org>"
criteria = "safe-to-deploy"
delta = "2.3.3 -> 2.4.0"
aggregated-from = "https://hg.mozilla.org/mozilla-central/raw-file/tip/supply-chain/audits.toml"

[[audits.mozilla.audits.bitflags]]
who = "Jan-Erik Rediger <jrediger@mozilla.com>"
criteria = "safe-to-deploy"
delta = "2.4.0 -> 2.4.1"
notes = "Only allowing new clippy lints"
aggregated-from = "https://raw.githubusercontent.com/mozilla/glean/main/supply-chain/audits.toml"

[[audits.mozilla.audits.block-buffer]]
who = "Mike Hommey <mh+mozilla@glandium.org>"
criteria = "safe-to-deploy"
delta = "0.10.2 -> 0.10.3"
aggregated-from = "https://hg.mozilla.org/mozilla-central/raw-file/tip/supply-chain/audits.toml"

[[audits.mozilla.audits.cc]]
who = "Erich Gubler <erichdongubler@gmail.com>"
criteria = "safe-to-deploy"
delta = "1.2.10 -> 1.2.11"
aggregated-from = "https://hg.mozilla.org/mozilla-central/raw-file/tip/supply-chain/audits.toml"

[[audits.mozilla.audits.cc]]
who = "Erich Gubler <erichdongubler@gmail.com>"
criteria = "safe-to-deploy"
delta = "1.2.11 -> 1.2.12"
aggregated-from = "https://hg.mozilla.org/mozilla-central/raw-file/tip/supply-chain/audits.toml"

[[audits.mozilla.audits.crypto-common]]
who = "Mike Hommey <mh+mozilla@glandium.org>"
criteria = "safe-to-deploy"
delta = "0.1.3 -> 0.1.6"
aggregated-from = "https://hg.mozilla.org/mozilla-central/raw-file/tip/supply-chain/audits.toml"

[[audits.mozilla.audits.digest]]
who = "Mike Hommey <mh+mozilla@glandium.org>"
criteria = "safe-to-deploy"
delta = "0.10.3 -> 0.10.6"
aggregated-from = "https://hg.mozilla.org/mozilla-central/raw-file/tip/supply-chain/audits.toml"

[[audits.mozilla.audits.generic-array]]
who = "Mike Hommey <mh+mozilla@glandium.org>"
criteria = "safe-to-deploy"
delta = "0.14.5 -> 0.14.6"
aggregated-from = "https://hg.mozilla.org/mozilla-central/raw-file/tip/supply-chain/audits.toml"

[[audits.mozilla.audits.getrandom]]
who = "Chris Martin <cmartin@mozilla.com>"
criteria = "safe-to-deploy"
delta = "0.2.15 -> 0.3.1"
notes = """
I've looked over all unsafe code, and it appears to be safe, fully initializing the rng buffers.
In addition, I've checked Linux, Windows, Mac, and Android more thoroughly against API
documentation.
"""
aggregated-from = "https://hg.mozilla.org/mozilla-central/raw-file/tip/supply-chain/audits.toml"

[[audits.mozilla.audits.getrandom]]
who = "Emilio Cobos Álvarez <emilio@crisal.io>"
criteria = "safe-to-deploy"
delta = "0.3.1 -> 0.3.3"
notes = """
Biggest non-trivial change is a new UEFI back-end, which looks reasonable to
the best of my ability: There's some trickiness on initialization but doesn't
look unsafe, at worse it leaks, and it might not if the relevant pointers are
static/non-owning. Other changes also look reasonable too: some tweaks to
inlining and a syscall-based linux back-end, whose relevant unsafe code looks
reasonable.
"""
aggregated-from = "https://hg.mozilla.org/mozilla-central/raw-file/tip/supply-chain/audits.toml"

[[audits.mozilla.audits.jobserver]]
who = "Mike Hommey <mh+mozilla@glandium.org>"
criteria = "safe-to-deploy"
delta = "0.1.24 -> 0.1.25"
aggregated-from = "https://hg.mozilla.org/mozilla-central/raw-file/tip/supply-chain/audits.toml"

[[audits.mozilla.audits.jobserver]]
who = "Emilio Cobos Álvarez <emilio@crisal.io>"
criteria = "safe-to-deploy"
delta = "0.1.32 -> 0.1.33"
notes = "No unsafe added, only non-trivial change is switching to the getrandom crate on Windows."
aggregated-from = "https://hg.mozilla.org/mozilla-central/raw-file/tip/supply-chain/audits.toml"

[[audits.mozilla.audits.rand_core]]
who = "Mike Hommey <mh+mozilla@glandium.org>"
criteria = "safe-to-deploy"
delta = "0.6.3 -> 0.6.4"
aggregated-from = "https://hg.mozilla.org/mozilla-central/raw-file/tip/supply-chain/audits.toml"

[[audits.mozilla.audits.rustc-hash]]
who = "Bobby Holley <bobbyholley@gmail.com>"
criteria = "safe-to-deploy"
version = "1.1.0"
notes = "Straightforward crate with no unsafe code, does what it says on the tin."
aggregated-from = "https://hg.mozilla.org/mozilla-central/raw-file/tip/supply-chain/audits.toml"

[[audits.mozilla.audits.semver]]
who = "Jan-Erik Rediger <jrediger@mozilla.com>"
criteria = "safe-to-deploy"
delta = "1.0.17 -> 1.0.25"
aggregated-from = "https://raw.githubusercontent.com/mozilla/glean/main/supply-chain/audits.toml"

[[audits.mozilla.audits.sha2]]
who = "Mike Hommey <mh+mozilla@glandium.org>"
criteria = "safe-to-deploy"
delta = "0.10.2 -> 0.10.6"
aggregated-from = "https://hg.mozilla.org/mozilla-central/raw-file/tip/supply-chain/audits.toml"

[[audits.mozilla.audits.sha2]]
who = "Jeff Muizelaar <jmuizelaar@mozilla.com>"
criteria = "safe-to-deploy"
delta = "0.10.6 -> 0.10.8"
notes = """
The bulk of this is https://github.com/RustCrypto/hashes/pull/490 which adds aarch64 support along with another PR adding longson.
I didn't check the implementation thoroughly but there wasn't anything obviously nefarious. 0.10.8 has been out for more than a year
which suggests no one else has found anything either.
"""
aggregated-from = "https://hg.mozilla.org/mozilla-central/raw-file/tip/supply-chain/audits.toml"

[[audits.mozilla.audits.shlex]]
who = "Max Inden <mail@max-inden.de>"
criteria = "safe-to-deploy"
delta = "1.1.0 -> 1.3.0"
aggregated-from = "https://hg.mozilla.org/mozilla-central/raw-file/tip/supply-chain/audits.toml"

[[audits.mozilla.audits.subtle]]
who = "Simon Friedberger <simon@mozilla.com>"
criteria = "safe-to-deploy"
version = "2.5.0"
notes = "The goal is to provide some constant-time correctness for cryptographic implementations. The approach is reasonable, it is known to be insufficient but this is pointed out in the documentation."
aggregated-from = "https://hg.mozilla.org/mozilla-central/raw-file/tip/supply-chain/audits.toml"

[[audits.mozilla.audits.typenum]]
who = "Mike Hommey <mh+mozilla@glandium.org>"
criteria = "safe-to-deploy"
delta = "1.15.0 -> 1.16.0"
aggregated-from = "https://hg.mozilla.org/mozilla-central/raw-file/tip/supply-chain/audits.toml"

[[audits.mozilla.audits.zeroize]]
who = "Benjamin Beurdouche <beurdouche@mozilla.com>"
criteria = "safe-to-deploy"
version = "1.8.1"
notes = """
This code DOES contain unsafe code required to internally call volatiles
for deleting data. This is expected and documented behavior.
"""
aggregated-from = "https://hg.mozilla.org/mozilla-central/raw-file/tip/supply-chain/audits.toml"

[[audits.mozilla.audits.zeroize_derive]]
who = "Benjamin Beurdouche <beurdouche@mozilla.com>"
criteria = "safe-to-deploy"
version = "1.4.2"
aggregated-from = "https://hg.mozilla.org/mozilla-central/raw-file/tip/supply-chain/audits.toml"

[[audits.zcash.audits.aead]]
who = "Daira Hopwood <daira@jacaranda.org>"
criteria = "safe-to-deploy"
delta = "0.4.3 -> 0.5.1"
notes = "Adds an AeadCore::generate_nonce function to generate random nonces, given a CryptoRng."
aggregated-from = "https://raw.githubusercontent.com/zcash/zcash/master/qa/supply-chain/audits.toml"

[[audits.zcash.audits.aead]]
who = "Jack Grigg <jack@electriccoin.co>"
criteria = "safe-to-deploy"
delta = "0.5.1 -> 0.5.2"
aggregated-from = "https://raw.githubusercontent.com/zcash/zcash/master/qa/supply-chain/audits.toml"

[[audits.zcash.audits.block-buffer]]
who = "Jack Grigg <jack@electriccoin.co>"
criteria = "safe-to-deploy"
delta = "0.10.3 -> 0.10.4"
notes = "Adds panics to prevent a block size of zero from causing unsoundness."
aggregated-from = "https://raw.githubusercontent.com/zcash/zcash/master/qa/supply-chain/audits.toml"

[[audits.zcash.audits.curve25519-dalek]]
who = "Jack Grigg <jack@electriccoin.co>"
criteria = "safe-to-deploy"
delta = "4.1.0 -> 4.1.1"
aggregated-from = "https://raw.githubusercontent.com/zcash/zcash/master/qa/supply-chain/audits.toml"

[[audits.zcash.audits.curve25519-dalek]]
who = "Daira-Emma Hopwood <daira@jacaranda.org>"
criteria = "safe-to-deploy"
delta = "4.1.1 -> 4.1.2"
aggregated-from = "https://raw.githubusercontent.com/zcash/zcash/master/qa/supply-chain/audits.toml"

[[audits.zcash.audits.curve25519-dalek]]
who = "Jack Grigg <jack@electriccoin.co>"
criteria = "safe-to-deploy"
delta = "4.1.2 -> 4.1.3"
notes = """
- New unsafe is adding `core::ptr::read_volatile` calls for black box
  optimization barriers.
- `build.rs` changes are to use `CARGO_CFG_TARGET_POINTER_WIDTH` instead of
  `TARGET` and the `platforms` crate for deciding on the target pointer width.
"""
aggregated-from = "https://raw.githubusercontent.com/zcash/zcash/master/qa/supply-chain/audits.toml"

[[audits.zcash.audits.curve25519-dalek-derive]]
who = "Jack Grigg <jack@electriccoin.co>"
criteria = "safe-to-deploy"
delta = "0.1.0 -> 0.1.1"
aggregated-from = "https://raw.githubusercontent.com/zcash/zcash/master/qa/supply-chain/audits.toml"

[[audits.zcash.audits.der]]
who = "Daira-Emma Hopwood <daira@jacaranda.org>"
criteria = "safe-to-deploy"
delta = "0.7.8 -> 0.7.9"
notes = "The change to ignore RUSTSEC-2023-0071 is correct for this crate."
aggregated-from = "https://raw.githubusercontent.com/zcash/zcash/master/qa/supply-chain/audits.toml"

[[audits.zcash.audits.ed25519]]
who = "Jack Grigg <jack@electriccoin.co>"
criteria = "safe-to-deploy"
delta = "2.2.1 -> 2.2.2"
aggregated-from = "https://raw.githubusercontent.com/zcash/zcash/master/qa/supply-chain/audits.toml"

[[audits.zcash.audits.ed25519]]
who = "Jack Grigg <jack@electriccoin.co>"
criteria = "safe-to-deploy"
delta = "2.2.2 -> 2.2.3"
aggregated-from = "https://raw.githubusercontent.com/zcash/zcash/master/qa/supply-chain/audits.toml"

[[audits.zcash.audits.ff]]
who = "Jack Grigg <jack@z.cash>"
criteria = "safe-to-deploy"
delta = "0.12.0 -> 0.12.1"
aggregated-from = "https://raw.githubusercontent.com/zcash/zcash/master/qa/supply-chain/audits.toml"

[[audits.zcash.audits.ff]]
who = "Sean Bowe <ewillbefull@gmail.com>"
criteria = "safe-to-deploy"
delta = "0.12.1 -> 0.13.0"
aggregated-from = "https://raw.githubusercontent.com/zcash/zcash/master/qa/supply-chain/audits.toml"

[[audits.zcash.audits.generic-array]]
who = "Sean Bowe <ewillbefull@gmail.com>"
criteria = "safe-to-deploy"
delta = "0.14.6 -> 0.14.7"
aggregated-from = "https://raw.githubusercontent.com/zcash/zcash/master/qa/supply-chain/audits.toml"

[[audits.zcash.audits.group]]
who = "Kris Nuttycombe <kris@nutty.land>"
criteria = "safe-to-deploy"
delta = "0.12.0 -> 0.12.1"
aggregated-from = "https://raw.githubusercontent.com/zcash/zcash/master/qa/supply-chain/audits.toml"

[[audits.zcash.audits.group]]
who = "Sean Bowe <ewillbefull@gmail.com>"
criteria = "safe-to-deploy"
delta = "0.12.1 -> 0.13.0"
aggregated-from = "https://raw.githubusercontent.com/zcash/zcash/master/qa/supply-chain/audits.toml"

[[audits.zcash.audits.inout]]
who = "Jack Grigg <jack@electriccoin.co>"
criteria = "safe-to-deploy"
delta = "0.1.3 -> 0.1.4"
aggregated-from = "https://raw.githubusercontent.com/zcash/wallet/main/supply-chain/audits.toml"

[[audits.zcash.audits.opaque-debug]]
who = "Daira-Emma Hopwood <daira@jacaranda.org>"
criteria = "safe-to-deploy"
delta = "0.3.0 -> 0.3.1"
aggregated-from = "https://raw.githubusercontent.com/zcash/zcash/master/qa/supply-chain/audits.toml"

[[audits.zcash.audits.rustc_version]]
who = "Jack Grigg <jack@electriccoin.co>"
criteria = "safe-to-deploy"
version = "0.4.0"
notes = """
Most of the crate is code to parse and validate the output of `rustc -vV`. The caller can
choose which `rustc` to use, or can use `rustc_version::{version, version_meta}` which will
try `$RUSTC` followed by `rustc`.

If an adversary can arbitrarily set the `$RUSTC` environment variable then this crate will
execute arbitrary code. But when this crate is used within a build script, `$RUSTC` should
be set correctly by `cargo`.
"""
aggregated-from = "https://raw.githubusercontent.com/zcash/zcash/master/qa/supply-chain/audits.toml"

[[audits.zcash.audits.rustc_version]]
who = "Jack Grigg <jack@electriccoin.co>"
criteria = "safe-to-deploy"
delta = "0.4.0 -> 0.4.1"
notes = "Changes to `Command` usage are to add support for `RUSTC_WRAPPER`."
aggregated-from = "https://raw.githubusercontent.com/zcash/zcash/master/qa/supply-chain/audits.toml"

[[audits.zcash.audits.semver]]
who = "Jack Grigg <jack@electriccoin.co>"
criteria = "safe-to-deploy"
delta = "1.0.25 -> 1.0.26"
aggregated-from = "https://raw.githubusercontent.com/zcash/wallet/main/supply-chain/audits.toml"

[[audits.zcash.audits.signature]]
who = "Daira Emma Hopwood <daira@jacaranda.org>"
criteria = "safe-to-deploy"
version = "2.1.0"
notes = """
This crate uses `#![forbid(unsafe_code)]`, has no build script, and only provides traits with some trivial default implementations.
I did not review whether implementing these APIs would present any undocumented cryptographic hazards.
"""
aggregated-from = "https://raw.githubusercontent.com/zcash/zcash/master/qa/supply-chain/audits.toml"

[[audits.zcash.audits.signature]]
who = "Jack Grigg <jack@electriccoin.co>"
criteria = "safe-to-deploy"
delta = "2.1.0 -> 2.2.0"
aggregated-from = "https://raw.githubusercontent.com/zcash/zcash/master/qa/supply-chain/audits.toml"

[[audits.zcash.audits.typenum]]
who = "Jack Grigg <jack@electriccoin.co>"
criteria = "safe-to-deploy"
delta = "1.16.0 -> 1.17.0"
aggregated-from = "https://raw.githubusercontent.com/zcash/zcash/master/qa/supply-chain/audits.toml"

[[audits.zcash.audits.universal-hash]]
who = "Daira Hopwood <daira@jacaranda.org>"
criteria = "safe-to-deploy"
delta = "0.4.1 -> 0.5.0"
notes = "I checked correctness of to_blocks which uses unsafe code in a safe function."
aggregated-from = "https://raw.githubusercontent.com/zcash/zcash/master/qa/supply-chain/audits.toml"<|MERGE_RESOLUTION|>--- conflicted
+++ resolved
@@ -298,15 +298,11 @@
 criteria = "safe-to-deploy"
 delta = "0.9.4 -> 0.9.8"
 
-<<<<<<< HEAD
 [[audits.cargo-vet.audits.lazy_static]]
 who = "Nika Layzell <nika@thelayzells.com>"
 criteria = "safe-to-deploy"
 version = "1.4.0"
 notes = "I have read over the macros, and audited the unsafe code."
-=======
-[audits.cargo-vet.audits]
->>>>>>> 4ce8b2d9
 
 [audits.fermyon.audits]
 
@@ -466,7 +462,6 @@
 
 [[audits.google.audits.itoa]]
 who = "Daniel Cheng <dcheng@chromium.org>"
-<<<<<<< HEAD
 criteria = ["safe-to-deploy", "crypto-safe", "does-not-implement-crypto"]
 delta = "1.0.14 -> 1.0.15"
 notes = "Only minor rustdoc changes."
@@ -474,8 +469,6 @@
 
 [[audits.google.audits.lazy_static]]
 who = "Lukasz Anforowicz <lukasza@chromium.org>"
-=======
->>>>>>> 4ce8b2d9
 criteria = ["safe-to-deploy", "crypto-safe", "does-not-implement-crypto"]
 delta = "1.0.14 -> 1.0.15"
 notes = "Only minor rustdoc changes."
