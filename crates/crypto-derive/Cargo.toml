[package]
name = "spideroak-crypto-derive"
description = "Proc macros for `spideroak-crypto`"
version = "0.1.0"
authors.workspace = true
edition.workspace = true
license = "BSD-3-Clause"
repository.workspace = true
rust-version.workspace = true

[lib]
proc-macro = true

[lints]
workspace = true

[features]
default = []

[dependencies]
<<<<<<< HEAD
prettyplease = { workspace = true }
proc-macro2 = { workspace = true, features = ["span-locations"] }
quote = { workspace = true }
syn = { workspace = true }
=======
proc-macro2 = { version = "1" }
quote = { version = "1" }
syn = { version = "2" }
>>>>>>> 48b578da

[package.metadata.docs.rs]
all-features = true<|MERGE_RESOLUTION|>--- conflicted
+++ resolved
@@ -18,16 +18,9 @@
 default = []
 
 [dependencies]
-<<<<<<< HEAD
-prettyplease = { workspace = true }
-proc-macro2 = { workspace = true, features = ["span-locations"] }
-quote = { workspace = true }
-syn = { workspace = true }
-=======
 proc-macro2 = { version = "1" }
 quote = { version = "1" }
 syn = { version = "2" }
->>>>>>> 48b578da
 
 [package.metadata.docs.rs]
 all-features = true