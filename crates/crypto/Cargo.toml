[package]
name = "spideroak-crypto"
description = "SpiderOak's cryptography library"
version = "0.2.0"
authors.workspace = true
edition.workspace = true
license = "BSD-3-Clause"
repository.workspace = true
rust-version.workspace = true
categories = ["cryptography", "no-std", "no-std::no-alloc"]
keywords = ["crypto", "cryptography", "spideroak"]

[lints]
workspace = true

[lib]

[features]
default = [
	"getrandom",
]

# Enable allocations.
alloc = [
	"aes-gcm/alloc",
	"buggy/alloc",
	"der/alloc",
	"ecdsa/alloc",
	"postcard/alloc",
	"rand?/alloc",
	"rand_core/alloc",
	"sha3-utils/alloc",
	"zeroize/alloc",
]

# Enable BearSSL.
bearssl = [
	"dep:aranya-bearssl-sys",
]

# Enable committing AEAD implementations.
committing-aead = [
	"dep:aes",
]

# Implement `Clone` for the built-in AEADs.
clone-aead = []

# Enable Ed25519 batch signature verification.
#
# NB: this is NOT supported on big-endian architectures.
#
# This is its own feature because of a weird interaction
# between cargo, ed25519-dalek, and VxWorks.
#
# ed25519-dalek's `batch` feature requires `alloc`, so normally
# we'd put "ed25519-dalek/batch" behind our `alloc` feature.
#
# However, ed25519-dalek's `batch` feature does not build for
# vxworks/ppc because its merlin dependency does not support
# big-endian architectures.
#
# Cargo does not support target-specific features, so we're
# unable to express "enable ed25519-dalek/batch only if `alloc`
# is enabled and the current architecture is little-endian."
ed25519_batch = [
	"alloc",

	"ed25519-dalek/batch",
]

# Enable `getrandom` support.
#
# NB: `getrandom` does not support VxWorks < 7.
getrandom = [
	"dep:getrandom",

	"rand_core/getrandom",
]

# Enable cryptographically hazardous code.
hazmat = []

# Enable compat with the `rand`, `rand_core`, etc. crates.
rand_compat = [
	"dep:rand",
]

# Use std.
std = [
	"alloc",
	# If we're already using `std`, we might as well enable
	# `Csprng` support for `OsRng`. Doing this makes the
	# `#[cfg(...)]` blocks easier to manage.
	"getrandom",

	# Pull in `rand` for `ThreadRng`.
	"dep:rand",

	"acvp?/std",
	"aes-gcm/std",
	"buggy/std",
	"crypto-common/std",
	"der/std",
	"der/std",
	"ecdsa/std",
	"ed25519-dalek/std",
	"elliptic-curve/std",
	"getrandom?/std",
	"p256/std",
	"p384/std",
	"postcard/use-std",
	"rand?/std",
	"rand?/std_rng",
	"rand_chacha?/std",
	"rand_core/std",
	"serde/std",
	"serde_json?/std",
	"sha2/std",
	"sha3-utils/std",
	"sha3/std",
	"spin?/std",
	"subtle/std",
	"zeroize/std",
]

# Include testing utilities.
test_util = [
	"alloc",

	"dep:acvp",
	"dep:hex",
	"dep:more-asserts",
	"dep:serde_json",
	"dep:serde_repr",
	"dep:wycheproof",
]

# Use a system provided TRNG for the default CSPRNG.
trng = [
	"dep:aes",
	"dep:lazy_static",
	"dep:rand_chacha",
	"dep:spin",
]

[dependencies]
<<<<<<< HEAD
##
# This workspace
##

# Only pulled into non-dev builds if `test_util` is enabled. It
# won't bloat release builds, though, since users of this crate
# should only use this feature inside [dev-dependencies].
acvp = { version = "0.1.0", path = "../acvp", default-features = false, features = ["all", "vectors"], optional = true }
=======
>>>>>>> 739a2456
spideroak-crypto-derive = { version = "0.1.0", path = "../crypto-derive" }

##
# Other SpiderOak crates
##
aranya-bearssl-sys = { version = "0.1.0", optional = true }
<<<<<<< HEAD
aranya-buggy = { version = "0.1.0", default-features = false }
=======
buggy = { version = "0.1.0", default-features = false }
>>>>>>> 739a2456

##
# Third party
##
aes = { version = "0.8", default-features = false, features = ["zeroize"], optional = true }
aes-gcm = { version = "0.10", default-features = false, features = ["aes"] }
cfg-if = { workspace = true, default-features = false }
crypto-common = { version = "0.1", default-features = false }
der = { version = "0.7", default-features = false }
ecdsa = { version = "0.16", default-features = false, features = ["signing", "verifying", "der"] }
ed25519-dalek = { version = "2.0.0-rc.3", default-features = false, features = ["zeroize"] }
elliptic-curve = { version = "0.13", default-features = false, features = ["ecdh", "arithmetic", "sec1"] }
# `generic-array@1.2` has an MSRV of 1.83, ours is 1.81.
generic-array = { version = "1.1.*", default-features = false, features = ["const-default", "serde", "zeroize"] }
getrandom = { version = "0.2", default-features = false, optional = true }
# Used by `test_util`.
# TODO(eric): still needed?
hex = { version = "0.4", optional = true }
hybrid-array = { version = "0.2", default-features = false, features = ["extra-sizes", "serde", "zeroize"] }
lazy_static = { version = "1.4", default-features = false, features = ["spin_no_std"], optional = true }
more-asserts = { version = "0.3", default-features = false, optional = true }
p256 = { version = "0.13", default-features = false, features = ["ecdh", "ecdsa"] }
p384 = { version = "0.13", default-features = false, features = ["ecdh", "ecdsa"] }
# Required by `aranya_crypto_derive::AlgId`.
postcard = { version = "1", default-features = false, features = ["heapless", "experimental-derive"] }
rand = { version = "0.8", default-features = false, optional = true }
rand_chacha = { version = "0.3", default-features = false, optional = true }
# `rand_core` is required by the `rust` backend.
rand_core = { version = "0.6", default-features = false }
# TODO(eric): Make this optional, it should only be needed by
# `test_util`.
serde = { workspace = true, default-features = false, features = ["derive"] }
serde_json = { version = "1", default-features = false, optional = true }
serde_repr = { version = "0.1", default-features = false, optional = true }
sha2 = { version = "0.10", default-features = false }
sha3 = { version = "0.10", default-features = false }
sha3-utils = { version = "0.3.0", default-features = false }
spin = { version = "0.9", default-features = false, features = ["mutex", "once", "spin_mutex"], optional = true }
subtle = { version = "2.5", default-features = false, features = ["core_hint_black_box"] }
typenum = { version = "1", default-features = false, features = ["const-generics"] }
# Only pulled into non-dev builds if `test_util` is enabled. It
# won't bloat release builds, though, since users of this crati
# should only use this feature inside [dev-dependencies].
wycheproof = { version = "0.6", optional = true }
zeroize = { version = "1", default-features = false, features = ["zeroize_derive"] }

[dev-dependencies]
# A little bit of a hack: always certain features for tests and
# examples.
spideroak-crypto = { path = ".", features = ["alloc", "test_util"] }

postcard = { version = "1", features = ["alloc", "experimental-derive", "heapless"] }
rand = { version = "0.8", features = ["std", "std_rng"] }
serde = { workspace = true, default-features = false, features = ["derive"] }
serde_json = { version = "1", default-features = false }
serde_repr = { version = "0.1", default-features = false }
tempfile = { version = "3" }
wycheproof = { version = "0.6" }

[package.metadata.docs.rs]
features = [
	"clone-aead",
	"committing-aead",
	"ed25519_batch",
	"rand_compat",
	"std",
	"test_util",
	"trng",
]

[package.metadata.cargo-all-features]
always_include_features = [
	"alloc",
	"bearssl",
	"clone-aead",
	"committing-aead",
	"ed25519_batch",
	"getrandom",
	"hazmat",
	"rand_compat",
	"std",
	"test_util",
]

skip_feature_sets = []

denylist = []

[package.metadata.cargo-machete]
ignored = ["old-generic-array"]<|MERGE_RESOLUTION|>--- conflicted
+++ resolved
@@ -145,7 +145,6 @@
 ]
 
 [dependencies]
-<<<<<<< HEAD
 ##
 # This workspace
 ##
@@ -154,19 +153,13 @@
 # won't bloat release builds, though, since users of this crate
 # should only use this feature inside [dev-dependencies].
 acvp = { version = "0.1.0", path = "../acvp", default-features = false, features = ["all", "vectors"], optional = true }
-=======
->>>>>>> 739a2456
 spideroak-crypto-derive = { version = "0.1.0", path = "../crypto-derive" }
 
 ##
 # Other SpiderOak crates
 ##
 aranya-bearssl-sys = { version = "0.1.0", optional = true }
-<<<<<<< HEAD
-aranya-buggy = { version = "0.1.0", default-features = false }
-=======
 buggy = { version = "0.1.0", default-features = false }
->>>>>>> 739a2456
 
 ##
 # Third party
