--- conflicted
+++ resolved
@@ -172,12 +172,8 @@
 ecdsa = { version = "0.16", default-features = false, features = ["signing", "verifying", "der"] }
 ed25519-dalek = { version = "2", default-features = false, features = ["fast", "zeroize"] }
 elliptic-curve = { version = "0.13", default-features = false, features = ["ecdh", "arithmetic", "sec1"] }
-<<<<<<< HEAD
 # `generic-array@1.2` has an MSRV of 1.83, ours is 1.81.
-generic-array = { version = "1.1.*", default-features = false, features = ["const-default", "serde", "zeroize"] }
-=======
 generic-array = { version = "1.1.*", default-features = false, features = ["const-default", "zeroize"] }
->>>>>>> 48b578da
 getrandom = { version = "0.2", default-features = false, optional = true }
 # Used by `test_util`.
 # TODO(eric): still needed?
@@ -186,32 +182,17 @@
 more-asserts = { version = "0.3", default-features = false, optional = true }
 p256 = { version = "0.13", default-features = false, features = ["ecdh", "ecdsa"] }
 p384 = { version = "0.13", default-features = false, features = ["ecdh", "ecdsa"] }
-<<<<<<< HEAD
-# Required by `aranya_crypto_derive::AlgId`.
-postcard = { version = "1", default-features = false, features = ["heapless", "experimental-derive"] }
-=======
->>>>>>> 48b578da
 rand = { version = "0.8", default-features = false, optional = true }
 rand_chacha = { version = "0.3", default-features = false, optional = true }
 # `rand_core` is required by the `rust` backend.
 rand_core = { version = "0.6", default-features = false }
-<<<<<<< HEAD
-# TODO(eric): Make this optional, it should only be needed by
-# `test_util`.
-serde = { workspace = true, default-features = false, features = ["derive"] }
-=======
 # The "serde*" crates are only used by `test_util`.
 serde = { version = "1", default-features = false, features = ["derive"], optional = true }
->>>>>>> 48b578da
 serde_json = { version = "1", default-features = false, optional = true }
 serde_repr = { version = "0.1", default-features = false, optional = true }
 sha2 = { version = "0.10", default-features = false }
 sha3-utils = { version = "0.3.0", default-features = false }
-<<<<<<< HEAD
-spin = { version = "0.9", default-features = false, features = ["mutex", "once", "spin_mutex"], optional = true }
-=======
 spin = { version = "0.9", default-features = false, features = ["spin_mutex"], optional = true }
->>>>>>> 48b578da
 subtle = { version = "2.5", default-features = false, features = ["core_hint_black_box"] }
 thiserror = { workspace = true, default-features = false }
 typenum = { version = "1", default-features = false, features = ["const-generics"] }
@@ -226,17 +207,6 @@
 # examples.
 spideroak-crypto = { path = ".", features = ["alloc", "test_util"] }
 
-<<<<<<< HEAD
-postcard = { version = "1", features = ["alloc", "experimental-derive", "heapless"] }
-rand = { version = "0.8", features = ["std", "std_rng"] }
-serde = { workspace = true, default-features = false, features = ["derive"] }
-serde_json = { version = "1", default-features = false }
-serde_repr = { version = "0.1", default-features = false }
-tempfile = { version = "3" }
-wycheproof = { version = "0.6" }
-
-=======
->>>>>>> 48b578da
 [package.metadata.docs.rs]
 features = [
 	"clone-aead",
