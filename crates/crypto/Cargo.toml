--- conflicted
+++ resolved
@@ -171,7 +171,6 @@
 ecdsa = { version = "0.16", default-features = false, features = ["signing", "verifying", "der"] }
 ed25519-dalek = { version = "2", default-features = false, features = ["fast", "zeroize"] }
 elliptic-curve = { version = "0.13", default-features = false, features = ["ecdh", "arithmetic", "sec1"] }
-<<<<<<< HEAD
 # `generic-array@1.2` has an MSRV of 1.83, ours is 1.81.
 generic-array = { version = "1.1.*", default-features = false, features = ["const-default", "zeroize"] }
 getrandom = { version = "0.2", default-features = false, optional = true }
@@ -179,10 +178,6 @@
 # TODO(eric): still needed?
 hex = { version = "0.4", optional = true }
 lazy_static = { version = "1.4", default-features = false, features = ["spin_no_std"], optional = true }
-=======
-generic-array = { version = "1.1.*", default-features = false, features = ["const-default", "zeroize"] }
-getrandom = { version = "0.2", default-features = false, optional = true }
->>>>>>> 4ce8b2d9
 more-asserts = { version = "0.3", default-features = false, optional = true }
 p256 = { version = "0.13", default-features = false, features = ["ecdh", "ecdsa"] }
 p384 = { version = "0.13", default-features = false, features = ["ecdh", "ecdsa"] }
