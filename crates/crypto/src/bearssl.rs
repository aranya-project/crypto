//! [BearSSL] cryptography.
//!
//! [BearSSL]: https://bearssl.org/

#![cfg_attr(docsrs, doc(cfg(feature = "bearssl")))]
#![cfg(feature = "bearssl")]

use core::{
    borrow::Borrow, cmp, ffi::c_void, fmt, mem::size_of, ops::Range, pin::Pin, ptr, result::Result,
    slice,
};

pub use aranya_bearssl_sys;
#[allow(clippy::wildcard_imports)]
use aranya_bearssl_sys::*;
use subtle::{Choice, ConditionallySelectable, ConstantTimeEq, ConstantTimeLess};
use typenum::{Unsigned, U, U12, U16, U32};

use crate::{
    aead::{
        check_open_in_place_params, check_seal_in_place_params, Aead, AeadKey, IndCca2, Lifetime,
        OpenError, SealError,
    },
    asn1::{max_sig_len, raw_sig_len, RawSig, Sig},
    block::BlockSize,
    csprng::{Csprng, Random},
    ec::{Curve, Curve25519, Scalar, Secp256r1, Secp384r1, Secp521r1, Uncompressed},
<<<<<<< HEAD
    hash::{Digest, Hash},
    hex::ToHex,
=======
    hash::{Digest, Hash, HashId},
>>>>>>> 48b578da
    hkdf::hkdf_impl,
    hmac::hmac_impl,
    hpke::{AeadId, HpkeAead, KdfId, KemId},
    import::{ExportError, Import, ImportError},
    kem::{dhkem_impl, DecapKey, Ecdh, EcdhError, EncapKey, SharedSecret},
    keys::{PublicKey, SecretKey, SecretKeyBytes},
<<<<<<< HEAD
    oid::{
        consts::{
            AES_256_GCM, ECDSA_WITH_SHA2_256, ECDSA_WITH_SHA2_384, ECDSA_WITH_SHA2_512,
            HMAC_WITH_SHA2_256, HMAC_WITH_SHA2_384, HMAC_WITH_SHA2_512, SECP256R1, SECP384R1,
            SECP521R1, SHA2_256, SHA2_384, SHA2_512, X25519 as OID_X25519,
        },
        Identified, Oid,
    },
    signer::{PkError, Signature, Signer, SignerError, SigningKey, VerifyingKey},
    zeroize::{Zeroize, ZeroizeOnDrop, Zeroizing},
=======
    signer::{PkError, Signer, SignerError, SignerId, SigningKey, VerifyingKey},
    zeroize::{is_zeroize_on_drop, Zeroize, ZeroizeOnDrop, Zeroizing},
>>>>>>> 48b578da
};

/// Reports in constant time whether `x == 0`.
fn ct_eq_zero(x: &[u8]) -> Choice {
    let mut is_zero = Choice::from(1u8);
    for c in x {
        is_zero &= c.ct_eq(&0);
    }
    is_zero
}

/// Compares the big-endian integers `x` and `y`, which must have
/// the same length, in constant time and reports whether `x
/// < y`.
fn ct_be_lt(x: &[u8], y: &[u8]) -> Choice {
    assert_eq!(x.len(), y.len());

    let mut done = Choice::from(0u8);
    let mut lt = 0u8;
    for (x, y) in x.iter().zip(y) {
        // done = 1 if x != y
        //        0 if x == y
        done |= x.ct_ne(y);
        // lt = 1 if done == 1 && x < y
        //      0 if done == 1 && x >= y
        //      0 if done == 0 (x == y)
        lt |= u8::conditional_select(&0, &x.ct_lt(y).unwrap_u8(), done);
    }
    lt.into()
}

/// AES-256-GCM.
#[cfg_attr(feature = "clone-aead", derive(Clone))]
pub struct Aes256Gcm(br_aes_ct_ctr_keys);

// SAFETY: nothing precludes `Aes256Gcm` from being sent across
// threads.
unsafe impl Send for Aes256Gcm {}

// SAFETY: its internal state is never modified, so `&Aes256Gcm`
// is allowed to be shared across threads.
unsafe impl Sync for Aes256Gcm {}

impl ZeroizeOnDrop for Aes256Gcm {}
impl Drop for Aes256Gcm {
    fn drop(&mut self) {
        // Per the BearSSL docs we're not really supposed to
        // fiddle with these fields, but since we're about to
        // drop the memory it's probably fine.
        self.0.skey.zeroize();
    }
}

impl fmt::Debug for Aes256Gcm {
    fn fmt(&self, f: &mut fmt::Formatter<'_>) -> fmt::Result {
        f.debug_struct("Aes256Gcm").finish_non_exhaustive()
    }
}

impl IndCca2 for Aes256Gcm {}

impl Aead for Aes256Gcm {
    // Assumes a random nonce.
    const LIFETIME: Lifetime = Lifetime::Messages(u32::MAX as u64);

    type KeySize = U32;
    type NonceSize = U12;
    type Overhead = U16; // tag only

    const MAX_PLAINTEXT_SIZE: u64 = (1 << 36) - 32; // 2^36 - 32
    const MAX_ADDITIONAL_DATA_SIZE: u64 = (1 << 61) - 1; // 2^61 - 1

    type Key = AeadKey<Self::KeySize>;

    #[inline]
    fn new(key: &Self::Key) -> Self {
        let mut bc = br_aes_ct_ctr_keys::default();
        // SAFETY: FFI call, no invariants
        unsafe {
            br_aes_ct_ctr_init(
                ptr::addr_of_mut!(bc),
                key.as_slice().as_ptr() as *const c_void,
                key.len(),
            );
        }
        Self(bc)
    }

    fn seal_in_place(
        &self,
        nonce: &[u8],
        data: &mut [u8],
        tag: &mut [u8],
        additional_data: &[u8],
    ) -> Result<(), SealError> {
        check_seal_in_place_params::<Self>(nonce, data, tag, additional_data)?;

        // SAFETY: FFI calls, no invariants
        unsafe {
            // Ideally, we'd make the `br_gcm_context` part of
            // `Aes256Gcm` so that we don't have to call
            // `br_gcm_init` for each encryption/decryption.
            // However, it requires an internal pointer so it's
            // easier to do it here. We can revisit this if it
            // has a bad enough performance impact.
            let mut gc = br_gcm_context::default();
            br_gcm_init(
                ptr::addr_of_mut!(gc),
                // NB: the vtable isn't modified, but the API
                // does not use `const T*`, so we have to cast to
                // `*mut`.
                ptr::addr_of!(self.0.vtable).cast_mut(),
                Some(br_ghash_ctmul),
            );
            br_gcm_reset(
                ptr::addr_of_mut!(gc),
                nonce.as_ptr() as *const c_void,
                nonce.len(),
            );
            br_gcm_aad_inject(
                ptr::addr_of_mut!(gc),
                additional_data.as_ptr() as *const c_void,
                additional_data.len(),
            );
            br_gcm_flip(ptr::addr_of_mut!(gc));
            br_gcm_run(
                ptr::addr_of_mut!(gc),
                1,
                data.as_mut_ptr() as *mut c_void,
                data.len(),
            );
            br_gcm_get_tag(ptr::addr_of_mut!(gc), tag.as_mut_ptr() as *mut c_void);
        }
        Ok(())
    }

    fn open_in_place(
        &self,
        nonce: &[u8],
        data: &mut [u8],
        tag: &[u8],
        additional_data: &[u8],
    ) -> Result<(), OpenError> {
        check_open_in_place_params::<Self>(nonce, data, tag, additional_data)?;

        // SAFETY: FFI calls, no invariants
        let ret = unsafe {
            // Ideally, we'd make the `br_gcm_context` part of
            // `Aes256Gcm` so that we don't have to call
            // `br_gcm_init` for each encryption/decryption.
            // However, it requires an internal pointer so it's
            // easier to do it here. We can revisit this if it
            // has a bad enough performance impact.
            let mut gc = br_gcm_context::default();
            br_gcm_init(
                ptr::addr_of_mut!(gc),
                // NB: the vtable isn't modified, but the API
                // does not use `const T*`, so we have to cast to
                // `*mut`.
                ptr::addr_of!(self.0.vtable).cast_mut(),
                Some(br_ghash_ctmul),
            );
            br_gcm_reset(
                ptr::addr_of_mut!(gc),
                nonce.as_ptr() as *const c_void,
                nonce.len(),
            );
            br_gcm_aad_inject(
                ptr::addr_of_mut!(gc),
                additional_data.as_ptr() as *const c_void,
                additional_data.len(),
            );
            br_gcm_flip(ptr::addr_of_mut!(gc));
            br_gcm_run(
                ptr::addr_of_mut!(gc),
                0,
                data.as_mut_ptr() as *mut c_void,
                data.len(),
            );
            br_gcm_check_tag(ptr::addr_of_mut!(gc), tag.as_ptr() as *mut c_void)
        };
        if ret == 1 {
            Ok(())
        } else {
            Err(OpenError::Authentication)
        }
    }
}

impl Identified for Aes256Gcm {
    const OID: &'static Oid = AES_256_GCM;
}

impl HpkeAead for Aes256Gcm {
    const ID: AeadId = AeadId::Aes256Gcm;
}

#[cfg(feature = "committing-aead")]
mod committing {
    use super::{Aes256Gcm, Sha256};
    use crate::{
        oid::consts::{HTE_AES_256_GCM, UTC_AES_256_GCM},
        rust::Aes256,
    };

    crate::aead::utc_aead!(
        Cmt1Aes256Gcm,
        Aes256Gcm,
        Aes256,
        "CMT-1 AES-256-GCM.",
        UTC_AES_256_GCM,
    );
    crate::aead::hte_aead!(
        Cmt4Aes256Gcm,
        Cmt1Aes256Gcm,
        Sha256,
        "CMT-4 AES-256-GCM.",
        HTE_AES_256_GCM,
    );
}
#[cfg(feature = "committing-aead")]
#[cfg_attr(docsrs, doc(cfg(feature = "committing-aead")))]
pub use committing::*;

macro_rules! curve_impl {
    ($name:ident, $doc:expr, $id:expr, $oid:expr, $curve:ident $(,)?) => {
        #[doc = concat!($doc, ".")]
        #[derive(Copy, Clone, Default, Debug, Eq, PartialEq)]
        pub struct $name;

        impl Curve for $name {
            type ScalarSize = <$curve as Curve>::ScalarSize;
            type CompressedSize = <$curve as Curve>::CompressedSize;
            type UncompressedSize = <$curve as Curve>::UncompressedSize;
        }

        impl Identified for $name {
            const OID: &'static Oid = $oid;
        }

        impl $name {
            /// Uniquely identifies the curve.
            const ID: i32 = $id;

            /// The range of the X coordinate (DH value) in the
            /// (uncompressed) point format.
            ///
            /// We could use `get_impl().xoff`, but why do all
            /// that work when we know the offsets?
            #[allow(non_upper_case_globals)]
            const X_RANGE: Range<usize> = match $id {
                // 0x4 || x || y
                BR_EC_secp256r1 | BR_EC_secp384r1 | BR_EC_secp521r1 => {
                    (1..1 + <$curve as Curve>::ScalarSize::USIZE)
                }
                // x
                _ => (0..<$curve as Curve>::ScalarSize::USIZE),
            };

            /// Returns the order of the curve.
            fn order() -> &'static [u8; $name::SCALAR_SIZE] {
                let f = Self::get_impl().order.expect("`order` should be non-null");
                let mut len = 0;
                // SAFETY: FFI call, no invariants
                let order = unsafe { f(Self::ID, ptr::addr_of_mut!(len)) };
                // Sanity check: this is only false if something
                // is corrupted.
                assert!(len == $name::SCALAR_SIZE);
                // SAFETY: *const u8 has the same memory layout
                // as the array &[u8; N].
                unsafe { &*(order as *const [u8; $name::SCALAR_SIZE]) }
            }

            /// Chooses the correct curve impl for `C`.
            fn get_impl() -> &'static br_ec_impl {
                // The only optimized implementations are for
                // 64-bit architectures.
                #[allow(non_upper_case_globals)]
                let mut ptr = match Self::ID {
                    #[cfg(any(target_arch = "x86_64", target_arch = "aarch64"))]
                    BR_EC_secp256r1 => {
                        // SAFETY: FFI call, no invariants
                        unsafe { br_ec_p256_m64_get() }
                    }
                    #[cfg(any(target_arch = "x86_64", target_arch = "aarch64"))]
                    BR_EC_curve25519 => {
                        // SAFETY: FFI call, no invariants
                        unsafe { br_ec_c25519_m64_get() }
                    }
                    _ => ptr::null::<br_ec_impl>(),
                };

                if ptr.is_null() {
                    // SAFETY: FFI call, no invariants
                    ptr = unsafe { br_ec_get_default() };
                }

                // SAFETY: `ptr` should be aligned,
                // dereferenceable, initialized, and valid for
                // the 'static lifetime.
                (unsafe { ptr.as_ref() }).expect("`ptr` should not be null")
            }
        }
    };
}
curve_impl!(
    P256,
    "NIST Curve P-256",
    BR_EC_secp256r1,
    SECP256R1,
    Secp256r1,
);
curve_impl!(
    P384,
    "NIST Curve P-384",
    BR_EC_secp384r1,
    SECP384R1,
    Secp384r1,
);
curve_impl!(
    P521,
    "NIST Curve P-521",
    BR_EC_secp521r1,
    SECP521R1,
    Secp521r1,
);
curve_impl!(
    X25519,
    "Curve25519",
    BR_EC_curve25519,
    OID_X25519,
    Curve25519
);

dhkem_impl!(
    DhKemP256HkdfSha256,
    "DHKEM(P256, HKDF-SHA256)",
    KemId::DhKemP256HkdfSha256,
    P256,
    HkdfSha256,
    P256PrivateKey,
    P256PublicKey,
);
dhkem_impl!(
    DhKemP521HkdfSha512,
    "DHKEM(P521, HKDF-SHA512)",
    KemId::DhKemP521HkdfSha512,
    P521,
    HkdfSha512,
    P521PrivateKey,
    P521PublicKey,
);

macro_rules! ecdh_impl {
    (
        $curve:ident,
        $doc:expr,
        $sk:ident,
        $pk:ident,
        $id:ident $(,)?
    ) => {
        #[doc = concat!($doc, " ECDH private key.")]
        #[derive(Clone, Debug)]
        pub struct $sk {
            /// The secret data.
            ///
            /// We store this instead of a `br_ec_private_key`
            /// because `br_ec_private_key` only stores `unsigned
            /// char* x`, meaning we'd have to store this data
            /// anyway. Plus, we'd have to deal with internal
            /// pointers which is a pain.
            kbuf: Scalar<$curve>,
        }

        impl $sk {
            /// Used to implement [`SecretKey`].
            fn public(self: Pin<&Self>) -> $pk {
                let sk = self.into();

                // Check that `$curve::CompressedSize` is
                // correct.
                #[cfg(debug_assertions)]
                {
                    // SAFETY: FFI call, no invariants
                    let n = unsafe {
                        br_ec_compute_pub(
                            $curve::get_impl(), // impl
                            ptr::null_mut(),    // pk
                            ptr::null_mut(),    // kbuf
                            ptr::addr_of!(sk),  // sk
                        )
                    };
                    assert_eq!(n, <$curve as Curve>::UncompressedSize::USIZE);
                }

                let mut kbuf = Uncompressed::default();
                // SAFETY: FFI call, no invariants
                unsafe {
                    br_ec_compute_pub(
                        $curve::get_impl(),               // impl
                        ptr::null_mut(),                  // pk
                        kbuf.as_mut_ptr() as *mut c_void, // kbuf
                        ptr::addr_of!(sk),                // sk
                    );
                }
                $pk { kbuf }
            }
        }

        impl DecapKey for $sk {
            type EncapKey = $pk;

            #[inline]
            fn public(&self) -> Result<$pk, PkError> {
                let p = Pin::new(self);
                Ok(Self::public(p))
            }
        }

        impl SecretKey for $sk {
            type Size = <$curve as Curve>::ScalarSize;

            #[inline]
            fn try_export_secret(&self) -> Result<SecretKeyBytes<Self::Size>, ExportError> {
                Ok(SecretKeyBytes::new(self.kbuf.0.into()))
            }
        }

        impl Random for $sk {
            fn random<R: Csprng>(rng: &mut R) -> Self {
                // We don't know what `rng` is, so construct our
                // own.
                let mut rng = RngWrapper::new(rng);

                // Check that `$curve::SCALAR_SIZE` is correct.
                #[cfg(debug_assertions)]
                {
                    // SAFETY: FFI call, no invariants.
                    let n = unsafe {
                        br_ec_keygen(
                            ptr::addr_of_mut!(rng.vtable), // rng_ctx
                            $curve::get_impl(),            // impl
                            ptr::null_mut(),               // sk
                            ptr::null_mut(),               // kbuf
                            $curve::ID,                    // id
                        )
                    };
                    assert_eq!(n, $curve::SCALAR_SIZE);
                }

                let mut kbuf = Scalar::default();
                // SAFETY: FFI call, no invariants
                unsafe {
                    br_ec_keygen(
                        ptr::addr_of_mut!(rng.vtable),    // rng_ctx
                        $curve::get_impl(),               // impl
                        ptr::null_mut(),                  // sk
                        kbuf.as_mut_ptr() as *mut c_void, // kbuf
                        $curve::ID,                       // id
                    );
                }
                Self { kbuf }
            }
        }

        impl ConstantTimeEq for $sk {
            fn ct_eq(&self, other: &Self) -> Choice {
                self.kbuf.ct_eq(&other.kbuf)
            }
        }

        impl Import<SecretKeyBytes<<Self as SecretKey>::Size>> for $sk {
            #[inline]
            fn import(
                data: SecretKeyBytes<<Self as SecretKey>::Size>,
            ) -> Result<Self, ImportError> {
                Self::import(data.as_bytes())
            }
        }

        impl<'a> Import<&'a [u8]> for $sk {
            fn import(data: &'a [u8]) -> Result<Self, ImportError> {
                // We only create keys that are exactly
                // `$curve::SCALAR_SIZE` bytes long, so `data`
                // should be exactly that length.
                let kbuf = Scalar::import(data)?;

                // The key must be in [1, N). I.e., non-zero and
                // less than the (subgroup) order.

                // First check that the key is non-zero.
                if bool::from(ct_eq_zero(kbuf.as_ref())) {
                    return Err(ImportError::InvalidSyntax);
                }

                // Then check that the key is less than the
                // (subgroup) order.
                if !bool::from(ct_be_lt(kbuf.as_ref(), $curve::order())) {
                    return Err(ImportError::InvalidSyntax);
                }

                Ok(Self { kbuf })
            }
        }

        impl ZeroizeOnDrop for $sk {}
        impl Drop for $sk {
            #[inline]
            fn drop(&mut self) {
                is_zeroize_on_drop(&self.kbuf);
            }
        }

        // We use Pin<&T> because `br_ec_private_key` holds
        // a pointer to `kbuf`.
        impl From<Pin<&$sk>> for br_ec_private_key {
            fn from(sk: Pin<&$sk>) -> Self {
                Self {
                    curve: $curve::ID,
                    // NB: this is "safe" because the pointer
                    // passed into `br_ec_*` is `const` and isn't
                    // mutated.
                    x: sk.kbuf.as_ptr() as *mut u8,
                    xlen: $curve::SCALAR_SIZE,
                }
            }
        }

        #[doc = concat!($doc, " ECDH public key.")]
        #[derive(Clone, Debug, Eq, PartialEq)]
        pub struct $pk {
            /// The public data.
            ///
            /// We store this instead of a `br_ec_public_key`
            /// because `br_ec_public_key` only stores `unsigned
            /// char* q`, meaning we'd have to store this data
            /// anyway. Plus, we'd have to deal with internal
            /// pointers which is a pain.
            kbuf: Uncompressed<$curve>,
        }

        impl EncapKey for $pk {}

        impl PublicKey for $pk {
            type Data = Uncompressed<$curve>;

            fn export(&self) -> Self::Data {
                self.kbuf
            }
        }

        impl Import<Uncompressed<$curve>> for $pk {
            #[inline]
            fn import(data: Uncompressed<$curve>) -> Result<Self, ImportError> {
                Self::import(data.borrow())
            }
        }

        impl<'a> Import<&'a [u8]> for $pk {
            #[inline]
            fn import(data: &'a [u8]) -> Result<Self, ImportError> {
                let kbuf = Uncompressed::import(data)?;
                Ok(Self { kbuf })
            }
        }

        // We use Pin<&T> because `br_ec_public_key` holds
        // a pointer to `kbuf`.
        impl From<Pin<&$pk>> for br_ec_public_key {
            fn from(pk: Pin<&$pk>) -> Self {
                Self {
                    curve: $curve::ID,
                    // NB: this is "safe" because the pointer
                    // passed into `br_ec_*` is `const` and isn't
                    // mutated.
                    q: pk.kbuf.as_ptr() as *mut u8,
                    qlen: <$curve as Curve>::UncompressedSize::USIZE,
                }
            }
        }

        impl Ecdh for $curve {
            const SCALAR_SIZE: usize = <$curve as Curve>::ScalarSize::USIZE;

            type PrivateKey = $sk;
            type PublicKey = $pk;
            type SharedSecret = SharedSecret<{ $curve::SCALAR_SIZE }>;

            fn ecdh(
                local: &Self::PrivateKey,
                remote: &Self::PublicKey,
            ) -> Result<Self::SharedSecret, EcdhError> {
                let mut g = Zeroizing::new(remote.kbuf);

                // If `mul` is null then the `br_ec_impl` is
                // corrupted.
                let f = Self::get_impl().mul.expect("`mul` should be non-null");
                // SAFETY: FFI call, no invariants
                let ret = unsafe {
                    f(
                        g.as_mut_ptr(),      // G
                        g.len(),             // Glen
                        local.kbuf.as_ptr(), // x
                        local.kbuf.len(),    // xlen
                        Self::ID,            // id
                    )
                };
                if ret == 1 {
                    // The result is written to `g`.
                    let dh = g.as_ref()[$curve::X_RANGE]
                        .try_into()
                        .expect("DH value should have an exact length");
                    Ok(dh)
                } else {
                    Err(EcdhError::Other("point not on curve"))
                }
            }
        }
    };
}
ecdh_impl!(P256, "P-256", P256PrivateKey, P256PublicKey, Secp256r1);
ecdh_impl!(P384, "P-384", P384PrivateKey, P384PublicKey, Secp384r1);
ecdh_impl!(P521, "P-521", P521PrivateKey, P521PublicKey, Secp521r1);
ecdh_impl!(X25519, "X25519", X25519PrivateKey, X25519PublicKey, X25519);

macro_rules! ecdsa_impl {
    (
        $curve:ident,
        $doc:expr,
        $hash:ident,
        $sk:ident,
        $pk:ident,
        $sig:ident,
        $sig_oid:expr $(,)?
    ) => {
        #[doc = concat!($doc, " ECDSA private key.")]
        #[derive(Clone, Debug)]
        pub struct $sk {
            /// The secret data.
            ///
            /// We store this instead of a `br_ec_private_key`
            /// because `br_ec_private_key` only stores `unsigned
            /// char* x`, meaning we'd have to store this data
            /// anyway. Plus, we'd have to deal with internal
            /// pointers which is a pain.
            kbuf: Scalar<$curve>,
        }

        impl $sk {
            /// Used to implement [`SigningKey`].
            fn sign(self: Pin<&Self>, msg: &[u8]) -> Result<$sig, SignerError> {
                let digest = $hash::hash(msg);
                let sk = self.into();
                let mut raw = RawSig::<{ raw_sig_len($curve::SCALAR_SIZE * 8) }>::default();
                // SAFETY: FFI call, no invariants
                let len = unsafe {
                    br_ecdsa_i31_sign_raw(
                        $curve::get_impl() as *const br_ec_impl,
                        $hash::vtable(),
                        digest.as_ptr() as *const c_void,
                        ptr::addr_of!(sk),
                        raw.as_mut_ptr() as *mut c_void,
                    )
                };
                // Only returns zero (error) if the curve isn't
                // supported, which is a programmer error.
                assert!(len != 0);

                Ok($sig(Sig::from_raw(raw)?))
            }

            /// Used to implement [`SigningKey`].
            fn public(self: Pin<&Self>) -> $pk {
                let sk = self.into();

                // Check that `$curve::UncompressedSize` is correct.
                #[cfg(debug_assertions)]
                {
                    // SAFETY: FFI call, no invariants
                    let n = unsafe {
                        br_ec_compute_pub(
                            $curve::get_impl(), // impl
                            ptr::null_mut(),    // pk
                            ptr::null_mut(),    // kbuf
                            ptr::addr_of!(sk),  // sk
                        )
                    };
                    assert_eq!(n, <$curve as Curve>::UncompressedSize::USIZE);
                }

                let mut kbuf = Uncompressed::default();
                // SAFETY: FFI call, no invariants
                unsafe {
                    br_ec_compute_pub(
                        $curve::get_impl(),               // impl
                        ptr::null_mut(),                  // pk
                        kbuf.as_mut_ptr() as *mut c_void, // kbuf
                        ptr::addr_of!(sk),                // sk
                    );
                }
                $pk { kbuf }
            }
        }

        impl SigningKey<$curve> for $sk {
            #[inline]
            fn sign(&self, msg: &[u8]) -> Result<$sig, SignerError> {
                let p = Pin::new(self);
                $sk::sign(p, msg)
            }

            #[inline]
            fn public(&self) -> Result<$pk, PkError> {
                let p = Pin::new(self);
                Ok(Self::public(p))
            }
        }

        impl SecretKey for $sk {
            type Size = <$curve as Curve>::ScalarSize;

            #[inline]
            fn try_export_secret(&self) -> Result<SecretKeyBytes<Self::Size>, ExportError> {
                Ok(SecretKeyBytes::new(self.kbuf.0.into()))
            }
        }

        impl Random for $sk {
            #[inline]
            fn random<R: Csprng>(rng: &mut R) -> Self {
                // We don't know what `rng` is, so construct our
                // own.
                let mut rng = RngWrapper::new(rng);

                // Check that `$curve::SCALAR_SIZE` is correct.
                #[cfg(debug_assertions)]
                {
                    // SAFETY: FFI call, no invariants.
                    let n = unsafe {
                        br_ec_keygen(
                            ptr::addr_of_mut!(rng.vtable), // rng_ctx
                            $curve::get_impl(),            // impl
                            ptr::null_mut(),               // sk
                            ptr::null_mut(),               // kbuf
                            $curve::ID,                    // id
                        )
                    };
                    assert_eq!(n, $curve::SCALAR_SIZE);
                }

                let mut kbuf = Scalar::default();
                // SAFETY: FFI call, no invariants
                let len = unsafe {
                    br_ec_keygen(
                        ptr::addr_of_mut!(rng.vtable),    // rng_ctx
                        $curve::get_impl(),               // impl
                        ptr::null_mut(),                  // sk
                        kbuf.as_mut_ptr() as *mut c_void, // kbuf
                        $curve::ID,                       // id
                    )
                };
                // `br_ec_keygen` returns a scalar of the same
                // length as the curve order, excluding leading
                // zeros. None of the curves we support have
                // leading zeros, so we should get as many bytes
                // as we expect.
                assert!(len == kbuf.len());

                Self { kbuf }
            }
        }

        impl ConstantTimeEq for $sk {
            fn ct_eq(&self, other: &Self) -> Choice {
                self.kbuf.ct_eq(&other.kbuf)
            }
        }

        impl Import<Scalar<$curve>> for $sk {
            #[inline]
            fn import(data: Scalar<$curve>) -> Result<Self, ImportError> {
                Self::import(data.borrow())
            }
        }

        impl<'a> Import<&'a [u8]> for $sk {
            fn import(data: &'a [u8]) -> Result<Self, ImportError> {
                // We only create keys that are exactly
                // `$curve::SCALAR_SIZE` bytes long, so `data`
                // should be exactly that length.
                let kbuf = Scalar::import(data)?;

                // The key must be in [1, N). I.e., non-zero and
                // less than the (subgroup) order.

                // First check that the key is non-zero.
                if bool::from(ct_eq_zero(kbuf.as_ref())) {
                    return Err(ImportError::InvalidSyntax);
                }

                // Then check that the key is less than the
                // (subgroup) order.
                if !bool::from(ct_be_lt(kbuf.as_ref(), $curve::order())) {
                    return Err(ImportError::InvalidSyntax);
                }

                Ok(Self { kbuf })
            }
        }

        impl ZeroizeOnDrop for $sk {}
        impl Drop for $sk {
            #[inline]
            fn drop(&mut self) {
                is_zeroize_on_drop(&self.kbuf);
            }
        }

        // We use Pin<&T> because `br_ec_private_key` holds
        // a pointer to `kbuf`.
        impl From<Pin<&$sk>> for br_ec_private_key {
            fn from(sk: Pin<&$sk>) -> Self {
                Self {
                    curve: $curve::ID,
                    // NB: this is "safe" because the pointer
                    // passed into `br_ec_*` is `const` and isn't
                    // mutated.
                    x: sk.kbuf.as_ptr() as *mut u8,
                    xlen: $curve::SCALAR_SIZE,
                }
            }
        }

        #[doc = concat!($doc, " ECDSA public key.")]
        #[derive(Clone, Debug, Eq, PartialEq)]
        pub struct $pk {
            /// The public data.
            ///
            /// We store this instead of a `br_ec_public_key`
            /// because `br_ec_public_key` only stores `unsigned
            /// char* q`, meaning we'd have to store this data
            /// anyway. Plus, we'd have to deal with internal
            /// pointers which is a pain.
            kbuf: Uncompressed<$curve>,
        }

        impl $pk {
            fn verify(self: Pin<&Self>, msg: &[u8], sig: &$sig) -> Result<(), SignerError> {
                let digest = $hash::hash(msg);
                let pk = self.into();
                let raw: RawSig<{ raw_sig_len($curve::SCALAR_SIZE * 8) }> = sig.0.to_raw()?;
                // SAFETY: FFI call, no invariants
                let ret = unsafe {
                    br_ecdsa_i31_vrfy_raw(
                        $curve::get_impl() as *const br_ec_impl,
                        digest.as_ptr() as *const c_void,
                        digest.len(),
                        ptr::addr_of!(pk),
                        raw.as_ptr() as *const c_void,
                        raw.len(),
                    )
                };
                if ret == 1 {
                    Ok(())
                } else {
                    Err(SignerError::Verification)
                }
            }
        }

        impl VerifyingKey<$curve> for $pk {
            #[inline]
            fn verify(&self, msg: &[u8], sig: &$sig) -> Result<(), SignerError> {
                let p = Pin::new(self);
                $pk::verify(p, msg, sig)
            }
        }

        impl PublicKey for $pk {
            type Data = Uncompressed<$curve>;

            #[inline]
            fn export(&self) -> Self::Data {
                self.kbuf
            }
        }

        impl Import<Uncompressed<$curve>> for $pk {
            #[inline]
            fn import(data: Uncompressed<$curve>) -> Result<Self, ImportError> {
                Self::import(data.borrow())
            }
        }

        impl<'a> Import<&'a [u8]> for $pk {
            #[inline]
            fn import(data: &'a [u8]) -> Result<Self, ImportError> {
                let kbuf = Uncompressed::import(data)?;
                Ok(Self { kbuf })
            }
        }

        // We use Pin<&T> because `br_ec_public_key` holds
        // a pointer to `kbuf`.
        impl From<Pin<&$pk>> for br_ec_public_key {
            fn from(pk: Pin<&$pk>) -> Self {
                Self {
                    curve: $curve::ID,
                    // NB: this is "safe" because the pointer
                    // passed into `br_ec_*` is `const` and isn't
                    // mutated.
                    q: pk.kbuf.as_ptr() as *mut u8,
                    qlen: <$curve as Curve>::UncompressedSize::USIZE,
                }
            }
        }

        #[doc = concat!($doc, " ECDSA signature.")]
        #[derive(Clone, Debug)]
        pub struct $sig(Sig<$curve, { max_sig_len::<{ $curve::SCALAR_SIZE * 8 }>() }>);

        impl Signature<$curve> for $sig {
            type Data = Self;

            #[inline]
            fn export(&self) -> Self::Data {
                self.clone()
            }
        }

        impl Borrow<[u8]> for $sig {
            #[inline]
            fn borrow(&self) -> &[u8] {
                self.0.as_bytes()
            }
        }

        impl Import<&[u8]> for $sig {
            #[inline]
            fn import(data: &[u8]) -> Result<Self, ImportError> {
                Ok(Self(Import::import(data)?))
            }
        }

        impl Identified for $sig {
            const OID: &'static Oid = $sig_oid;
        }

        impl Signer for $curve {
            type SigningKey = $sk;
            type VerifyingKey = $pk;
            type Signature = $sig;
        }
    };
}
ecdsa_impl!(
    P256,
    "NIST Curve P-256",
    Sha256,
    P256SigningKey,
    P256VerifyingKey,
    P256Signature,
    ECDSA_WITH_SHA2_256,
);
ecdsa_impl!(
    P384,
    "NIST Curve P-384",
    Sha384,
    P384SigningKey,
    P384VerifyingKey,
    P384Signature,
    ECDSA_WITH_SHA2_384,
);
ecdsa_impl!(
    P521,
    "NIST Curve P-521",
    Sha512,
    P521SigningKey,
    P521VerifyingKey,
    P521Signature,
    ECDSA_WITH_SHA2_512,
);

macro_rules! hash_impl {
    (
        $name:ident,
        $doc:expr,
        $ctx:ident,
        $vtable:ident,
        $digest_size:expr,
        $block_size:expr,
        $init:ident,
        $update:ident,
        $digest:ident,
        $oid:expr $(,)?
    ) => {
        #[doc = concat!($doc, ".")]
        #[derive(Copy, Clone, Debug, Default)]
        pub struct $name($ctx);

        impl $name {
            fn vtable() -> *const br_hash_class {
                // This will be safe in 1.82
                #[allow(unused_unsafe)]
                // SAFETY: $vtable is static, constant memory
                unsafe {
                    ptr::addr_of!($vtable)
                }
            }
        }

        impl Hash for $name {
            type DigestSize = U<{ $digest_size as usize }>;
            const DIGEST_SIZE: usize = $digest_size as usize;

            #[inline]
            fn new() -> Self {
                let mut ctx = $ctx::default();
                // SAFETY: FFI call, no invariants
                unsafe { $init(&mut ctx) }
                Self(ctx)
            }

            #[inline]
            fn update(&mut self, data: &[u8]) {
                // SAFETY: FFI call, no invariants
                unsafe {
                    $update(
                        ptr::addr_of_mut!(self.0),
                        data.as_ptr() as *const c_void,
                        data.len(),
                    )
                }
            }

            #[inline]
            fn digest(mut self) -> Digest<Self::DigestSize> {
                let mut out = Digest::default();
                // SAFETY: FFI call, no invariants
                unsafe { $digest(ptr::addr_of_mut!(self.0), out.as_mut_ptr() as *mut c_void) }
                out
            }
        }

        impl BlockSize for $name {
            type BlockSize = U<{ $block_size }>;
        }

        impl Identified for $name {
            const OID: &'static Oid = $oid;
        }
    };
}
hash_impl!(
    Sha256,
    "SHA-256",
    br_sha256_context,
    br_sha256_vtable,
    br_sha256_SIZE,
    64,
    br_sha256_init,
    br_sha256_update,
    br_sha256_out,
    SHA2_256,
);
hash_impl!(
    Sha384,
    "SHA-384",
    br_sha384_context,
    br_sha384_vtable,
    br_sha384_SIZE,
    128,
    br_sha384_init,
    br_sha384_update,
    br_sha384_out,
    SHA2_384,
);
hash_impl!(
    Sha512,
    "SHA-512",
    br_sha512_context,
    br_sha512_vtable,
    br_sha512_SIZE,
    128,
    br_sha512_init,
    br_sha512_update,
    br_sha512_out,
    SHA2_512,
);

hkdf_impl!(HkdfSha256, "HKDF-SHA256", Sha256, KdfId::HkdfSha256);
hkdf_impl!(HkdfSha384, "HKDF-SHA384", Sha384, KdfId::HkdfSha384);
hkdf_impl!(HkdfSha512, "HKDF-SHA512", Sha512, KdfId::HkdfSha512);

hmac_impl!(HmacSha256, "HMAC-SHA256", Sha256, HMAC_WITH_SHA2_256);
hmac_impl!(HmacSha384, "HMAC-SHA384", Sha384, HMAC_WITH_SHA2_384);
hmac_impl!(HmacSha512, "HMAC-SHA512", Sha512, HMAC_WITH_SHA2_512);

/// A `HMAC_DRBG`-based CSPRNG.
pub struct HmacDrbg(br_hmac_drbg_context);

impl HmacDrbg {
    /// Creates a CSPRNG from a cryptographically secure seed.
    pub fn new(seed: [u8; 64]) -> Self {
        let mut ctx = br_hmac_drbg_context::default();
        // SAFETY: FFI call, no invariants
        unsafe {
            br_hmac_drbg_init(
                ptr::addr_of_mut!(ctx),
                ptr::addr_of!(br_sha256_vtable),
                seed.as_ptr() as *const c_void,
                seed.len(),
            );
        }
        Self(ctx)
    }

    /// Creates a CSPRNG seeded with entropy from `rng`.
    pub fn from_rng<R: Csprng>(rng: &mut R) -> Self {
        let mut seed = [0u8; 64];
        rng.fill_bytes(&mut seed);
        HmacDrbg::new(seed)
    }
}

impl Csprng for HmacDrbg {
    fn fill_bytes(&mut self, mut dst: &mut [u8]) {
        // Max number of bytes that can be requested from
        // a `HMAC_DRBG` per request.
        const MAX: usize = 1 << 16;

        while !dst.is_empty() {
            let n = cmp::min(dst.len(), MAX);
            // SAFETY: FFI call, no invariants
            unsafe {
                br_hmac_drbg_generate(
                    ptr::addr_of_mut!(self.0),
                    dst.as_mut_ptr() as *mut c_void,
                    n,
                );
            }
            dst = &mut dst[n..];
        }
    }
}

impl fmt::Debug for HmacDrbg {
    fn fmt(&self, f: &mut fmt::Formatter<'_>) -> fmt::Result {
        f.debug_struct("HmacDrbg").finish_non_exhaustive()
    }
}

/// The vtable that lets BearSSL call [`RngWrapper`].
static RNG_WRAPPER_VTABLE: br_prng_class = br_prng_class {
    context_size: size_of::<RngWrapper<'_>>(),
    init: Some(rng_wrapper_init),
    generate: Some(rng_wrapper_generate),
    update: Some(rng_wrapper_update),
};

unsafe extern "C" fn rng_wrapper_init(
    _ctx: *mut *const br_prng_class,
    _params: *const c_void,
    _seed: *const c_void,
    _seed_len: usize,
) {
}

unsafe extern "C" fn rng_wrapper_update(
    _ctx: *mut *const br_prng_class,
    _seed: *const c_void,
    _seed_len: usize,
) {
}

unsafe extern "C" fn rng_wrapper_generate(
    ctx: *mut *const br_prng_class,
    out: *mut c_void,
    len: usize,
) {
    // SAFETY: this is the Rust version of this BearSSL C code:
    //
    //  typedef struct br_prng_class {
    //      void (*generate)(const br_prng_class** ctx, ...);
    //  } br_prng_class;
    //
    //  typedef struct br_hmac_drbg_context {
    //      const br_prng_class* vtable;
    //  } br_hmac_drbg_context;
    //
    //  void br_hmac_drbg_generate(br_hmac_drbg_context* ctx, ...);
    //
    //  const br_prng_class br_hmac_drbg_vtable = {
    //      .generate = &br_hmac_drbg_generate,
    //  };
    //
    // It works because, in C, a pointer to a structure is
    // equivalent to a pointer to its first field. Since
    // `RngWrapper` is #[repr(C)] and the first field is `*const
    // br_prng_class`, we can convert between the two.
    let rng = unsafe { &mut *(ctx as *mut RngWrapper<'_>) };
    // SAFETY: we have to trust that the caller provided a valid
    // pointer and length.
    let dst = unsafe { slice::from_raw_parts_mut(out as *mut u8, len) };
    rng.rng.fill_bytes(dst)
}

/// A BearSSL PRNG that wraps some an existing [`Csprng`].
#[repr(C)]
struct RngWrapper<'a> {
    // NB: field order matters! Do not change the ordering. See
    // the comment in `rng_wrapper_generate`.
    vtable: *const br_prng_class,
    rng: &'a mut dyn Csprng,
}

impl<'a> RngWrapper<'a> {
    fn new(rng: &'a mut dyn Csprng) -> Self {
        let vtable = ptr::addr_of!(RNG_WRAPPER_VTABLE);
        RngWrapper { vtable, rng }
    }
}

#[cfg(test)]
mod tests {
    use super::*;

    mod ct_test {
        use super::*;

        #[test]
        fn test_ct_eq_zero() {
            let tests: &[(&[u8], bool)] = &[
                (&[], true),
                (&[0], true),
                (&[0, 0, 0, 0, 0, 0, 0], true),
                (&[1], false),
                (&[0, 0, 0, 0, 1], false),
                (&[1, 0, 0, 0, 0], false),
            ];
            for (i, (data, want)) in tests.iter().enumerate() {
                let got = bool::from(ct_eq_zero(data));
                assert_eq!(got, *want, "#{i}");
            }
        }

        #[test]
        fn test_ct_be_lt() {
            struct TestCase(u8, &'static [u8], &'static [u8]);
            let tests = &[
                TestCase(0u8, &[], &[]),
                TestCase(0u8, &[0], &[0]),
                TestCase(0u8, &[1], &[1]),
                TestCase(0u8, &[1, 1], &[1, 1]),
                TestCase(1u8, &[1, 0], &[1, 1]),
                TestCase(1u8, &[0, 1], &[1, 1]),
                TestCase(0u8, &[2, 1], &[2, 0]),
                TestCase(0u8, &[2, 1], &[2, 0]),
                TestCase(1u8, &[2, 0], &[2, 1]),
            ];
            for (i, tc) in tests.iter().enumerate() {
                assert_eq!(tc.0, ct_be_lt(tc.1, tc.2).unwrap_u8(), "#{i}");
            }
        }
    }

    mod aead_tests {
        use super::*;
        use crate::test_util::test_aead;

        test_aead!(aes256gcm, Aes256Gcm, AeadTest::AesGcm);

        #[cfg(feature = "committing-aead")]
        mod committing {
            use super::*;

            test_aead!(cmd1_aead_aes256_gcm, Cmt1Aes256Gcm);
            test_aead!(cmd4_aead_aes256_gcm, Cmt4Aes256Gcm);
        }
    }

    mod ecdh_tests {
        use super::*;
        use crate::test_util::vectors::{test_ecdh, EcdhTest};

        #[test]
        fn test_ecdh_p256() {
            test_ecdh::<P256>(EcdhTest::EcdhSecp256r1Ecpoint);
        }

        #[test]
        fn test_ecdh_p384() {
            test_ecdh::<P384>(EcdhTest::EcdhSecp384r1Ecpoint);
        }
    }

    mod ecdsa_tests {
        use super::*;
        use crate::test_util::test_signer;

        test_signer!(p256, P256, EcdsaTest::EcdsaSecp256r1Sha256);
        test_signer!(p384, P384, EcdsaTest::EcdsaSecp384r1Sha384);
        test_signer!(p521, P521, EcdsaTest::EcdsaSecp521r1Sha512);
    }

    mod hkdf_tests {
        use super::*;
        use crate::test_util::test_kdf;

        test_kdf!(test_hkdf_sha256, HkdfSha256, HkdfTest::HkdfSha256);
        test_kdf!(test_hkdf_sha384, HkdfSha384, HkdfTest::HkdfSha384);
        test_kdf!(test_hkdf_sha512, HkdfSha512, HkdfTest::HkdfSha512);
    }

    mod hmac_tests {
        use super::*;
        use crate::test_util::test_mac;

        test_mac!(test_hmac_sha256, HmacSha256, MacTest::HmacSha256);
        test_mac!(test_hmac_sha384, HmacSha384, MacTest::HmacSha384);
        test_mac!(test_hmac_sha512, HmacSha512, MacTest::HmacSha512);
    }

    mod hpke_tests {
        use super::*;
        use crate::test_util::test_hpke;

        test_hpke!(
            p256_hkdf_sha256,
            DhKemP256HkdfSha256,
            HkdfSha256,
            Aes256Gcm,
            HpkeTest::HpkeDhKemP256HkdfSha256HkdfSha256Aes256Gcm,
        );
        test_hpke!(
            p256_hkdf_sha512,
            DhKemP256HkdfSha256,
            HkdfSha512,
            Aes256Gcm,
            HpkeTest::HpkeDhKemP256HkdfSha256HkdfSha512Aes256Gcm,
        );
        test_hpke!(
            p521_hkdf_sha256,
            DhKemP521HkdfSha512,
            HkdfSha256,
            Aes256Gcm,
            HpkeTest::HpkeDhKemP521HkdfSha512HkdfSha256Aes256Gcm,
        );
        test_hpke!(
            p521_hkdf_sha512,
            DhKemP521HkdfSha512,
            HkdfSha512,
            Aes256Gcm,
            HpkeTest::HpkeDhKemP521HkdfSha512HkdfSha512Aes256Gcm,
        );
    }
}<|MERGE_RESOLUTION|>--- conflicted
+++ resolved
@@ -25,19 +25,13 @@
     block::BlockSize,
     csprng::{Csprng, Random},
     ec::{Curve, Curve25519, Scalar, Secp256r1, Secp384r1, Secp521r1, Uncompressed},
-<<<<<<< HEAD
-    hash::{Digest, Hash},
-    hex::ToHex,
-=======
     hash::{Digest, Hash, HashId},
->>>>>>> 48b578da
     hkdf::hkdf_impl,
     hmac::hmac_impl,
     hpke::{AeadId, HpkeAead, KdfId, KemId},
     import::{ExportError, Import, ImportError},
     kem::{dhkem_impl, DecapKey, Ecdh, EcdhError, EncapKey, SharedSecret},
     keys::{PublicKey, SecretKey, SecretKeyBytes},
-<<<<<<< HEAD
     oid::{
         consts::{
             AES_256_GCM, ECDSA_WITH_SHA2_256, ECDSA_WITH_SHA2_384, ECDSA_WITH_SHA2_512,
@@ -46,12 +40,8 @@
         },
         Identified, Oid,
     },
-    signer::{PkError, Signature, Signer, SignerError, SigningKey, VerifyingKey},
-    zeroize::{Zeroize, ZeroizeOnDrop, Zeroizing},
-=======
-    signer::{PkError, Signer, SignerError, SignerId, SigningKey, VerifyingKey},
+    signer::{PkError, Signature, Signer, SignerError, SignerId, SigningKey, VerifyingKey},
     zeroize::{is_zeroize_on_drop, Zeroize, ZeroizeOnDrop, Zeroizing},
->>>>>>> 48b578da
 };
 
 /// Reports in constant time whether `x == 0`.
