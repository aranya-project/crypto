--- conflicted
+++ resolved
@@ -38,12 +38,8 @@
 
 use crate::{
     aead::{Aead, AeadId, Lifetime, OpenError, SealError},
-<<<<<<< HEAD
-    csprng::Csprng,
+    csprng::{Csprng, Random},
     hash::{Digest, Hash, HashId},
-=======
-    csprng::{Csprng, Random},
->>>>>>> 772d44ec
     import::{ExportError, Import, ImportError},
     kdf::{Kdf, KdfError, KdfId, Prk},
     keys::{InvalidKey, PublicKey, SecretKey, SecretKeyBytes},
