//! Hybrid Public Key Encryption per [RFC 9180].
//!
//! ## Notation
//!
//! - `sk`: a private key; shorthand for "*S*ecret *K*ey"
//! - `pk`: a public key; shorthand for "*P*ublic *K*ey"
//! - `skR`, `pkR`: a receiver's secret or public key
//! - `skS`, `pkS`: a sender's secret or public key
//! - `skE`, `pkE`: an ephemeral secret or public key
//! - `encap`, `decap`: see [Encapsulate](#Encapsulate).
//!
//! [RFC 9180]: https://www.rfc-editor.org/rfc/rfc9180.html

#![forbid(unsafe_code)]
// We use the same variable names used in the HPKE RFC.
#![allow(non_snake_case)]

use core::{fmt, marker::PhantomData, num::NonZeroU16, result::Result};

use buggy::{bug, Bug, BugExt};
use generic_array::ArrayLength;
use subtle::{Choice, ConstantTimeEq};

use crate::{
    aead::{Aead, IndCca2, KeyData, Nonce, OpenError, SealError},
    csprng::Csprng,
    import::{ExportError, Import, ImportError},
    kdf::{Context, Expand, Kdf, KdfError, Prk},
    kem::{Kem, KemError},
    keys::RawSecretBytes,
    AlgId,
};

/// Converts `v` to a big-endian byte array.
macro_rules! i2osp {
    ($v:expr) => {
        $v.to_be_bytes()
    };
    ($v:expr, $n:ty) => {{
        let src = $v.to_be_bytes();
        let mut dst = generic_array::GenericArray::<u8, $n>::default();
        // Copy `src` into `dst`, padding with zeros on the
        // left.
        //
        // NB: the compiler knows how to optimize this. Don't
        // rewrite it without verifying the assembly.
        let idx = dst.len().abs_diff(src.len());
        if dst.len() >= src.len() {
            dst[idx..].copy_from_slice(&src);
        } else {
            dst.copy_from_slice(&src[idx..]);
        }
        dst
    }};
}

/// An HPKE operation mode.
#[derive(Debug)]
pub enum Mode<'a, T> {
    /// The most basic operation mode.
    Base,
    /// Extends the base mode by allowing the recipient to
    /// authenticate that the sender possessed a particular
    /// pre-shared key.
    Psk(Psk<'a>),
    /// Extends the base mode by allowing the recipient to
    /// authenticate that the sender possessed a particular
    /// private key.
    Auth(T),
    /// A combination of [`Mode::Auth`] and [`Mode::Psk`].
    AuthPsk(T, Psk<'a>),
}

impl<T> fmt::Display for Mode<'_, T> {
    fn fmt(&self, f: &mut fmt::Formatter<'_>) -> fmt::Result {
        match self {
            Self::Base => write!(f, "mode_base"),
            Self::Psk(_) => write!(f, "mode_psk"),
            Self::Auth(_) => write!(f, "mode_auth"),
            Self::AuthPsk(_, _) => write!(f, "mode_auth_psk"),
        }
    }
}

impl<'a, T> Mode<'a, T> {
    // The default `psk` and `psk_id` are empty strings. See
    // section 5.1.
    const DEFAULT_PSK: Psk<'static> = Psk {
        psk: &[],
        psk_id: &[],
    };

    /// Converts from `Mode<'_, T>` to `Mode<'_, &T>`.
    pub const fn as_ref(&self) -> Mode<'_, &T> {
        match *self {
            Self::Base => Mode::Base,
            Self::Psk(psk) => Mode::Psk(psk),
            Self::Auth(ref k) => Mode::Auth(k),
            Self::AuthPsk(ref k, psk) => Mode::AuthPsk(k, psk),
        }
    }

    fn psk(&self) -> &Psk<'a> {
        match self {
            Mode::Psk(psk) => psk,
            Mode::AuthPsk(_, psk) => psk,
            _ => &Self::DEFAULT_PSK,
        }
    }

    const fn id(&self) -> u8 {
        match self {
            Self::Base => 0x00,
            Self::Psk(_) => 0x01,
            Self::Auth(_) => 0x02,
            Self::AuthPsk(_, _) => 0x03,
        }
    }
}

/// The PSK or its ID are empty.
#[derive(Copy, Clone, Debug, Eq, PartialEq)]
pub struct InvalidPsk;

impl fmt::Display for InvalidPsk {
    fn fmt(&self, f: &mut fmt::Formatter<'_>) -> fmt::Result {
        f.write_str("invalid pre-shared key: PSK or PSK ID are empty")
    }
}

impl core::error::Error for InvalidPsk {}

/// A pre-shared key and its ID.
#[derive(Copy, Clone)]
pub struct Psk<'a> {
    /// The pre-shared key.
    psk: &'a [u8],
    // The pre-shared key's ID.
    psk_id: &'a [u8],
}

impl<'a> Psk<'a> {
    /// Creates a [`Psk`] from a pre-shared key and its ID.
    pub fn new(psk: &'a [u8], psk_id: &'a [u8]) -> Result<Self, InvalidPsk> {
        // See Section 5.1, `VerifyPSKInputs`.
        if psk.is_empty() || psk_id.is_empty() {
            Err(InvalidPsk)
        } else {
            Ok(Self { psk, psk_id })
        }
    }
}

impl ConstantTimeEq for Psk<'_> {
    fn ct_eq(&self, other: &Self) -> Choice {
        self.psk.ct_eq(other.psk) & self.psk_id.ct_eq(other.psk_id)
    }
}

impl fmt::Debug for Psk<'_> {
    fn fmt(&self, f: &mut fmt::Formatter<'_>) -> fmt::Result {
        f.debug_struct("Psk")
            .field("psk_id", &self.psk_id)
            .finish_non_exhaustive()
    }
}

/// KEM algorithm identifiers per [IANA].
///
/// [IANA]: https://www.iana.org/assignments/hpke/hpke.xhtml
#[derive(Copy, Clone, Debug, Hash, Eq, PartialEq, AlgId)]
pub enum KemId {
    /// DHKEM(P-256, HKDF-SHA256).
    #[alg_id(0x0010)]
    DhKemP256HkdfSha256,
    /// DHKEM(P-384, HKDF-SHA384).
    #[alg_id(0x0011)]
    DhKemP384HkdfSha384,
    /// DHKEM(P-521, HKDF-SHA512).
    #[alg_id(0x0012)]
    DhKemP521HkdfSha512,
    /// DHKEM(CP-256, HKDF-SHA256)
    #[alg_id(0x0013)]
    DhKemCp256HkdfSha256,
    /// DHKEM(CP-384, HKDF-SHA384)
    #[alg_id(0x0014)]
    DhKemCp384HkdfSha384,
    /// DHKEM(CP-521, HKDF-SHA512)
    #[alg_id(0x0015)]
    DhKemCp521HkdfSha512,
    /// DHKEM(secp256k1, HKDF-SHA256)
    #[alg_id(0x0016)]
    DhKemSecp256k1HkdfSha256,
    /// DHKEM(X25519, HKDF-SHA256).
    #[alg_id(0x0020)]
    DhKemX25519HkdfSha256,
    /// DHKEM(X448, HKDF-SHA512).
    #[alg_id(0x0021)]
    DhKemX448HkdfSha512,
    /// X25519Kyber768Draft00
    #[alg_id(0x0030)]
    X25519Kyber768Draft00,
    /// ML-KEM-512.
    #[alg_id(0x040)]
    MlKem512,
    /// ML-KEM-768.
    #[alg_id(0x041)]
    MlKem768,
    /// ML-KEM-1024.
    #[alg_id(0x042)]
    MlKem1024,
    /// X-Wing.
    #[alg_id(0x647a)]
    XWing,
    /// Some other KEM.
    ///
    /// Non-zero since 0x0000 is marked as 'reserved'.
    #[alg_id(Other)]
    Other(NonZeroU16),
}

impl fmt::Display for KemId {
    fn fmt(&self, f: &mut fmt::Formatter<'_>) -> fmt::Result {
        match self {
            Self::DhKemP256HkdfSha256 => write!(f, "DHKEM(P-256, HKDF-SHA256)"),
            Self::DhKemP384HkdfSha384 => write!(f, "DHKEM(P-384, HKDF-SHA384)"),
            Self::DhKemP521HkdfSha512 => write!(f, "DHKEM(P-521, HKDF-SHA512)"),
            Self::DhKemCp256HkdfSha256 => write!(f, "DHKEM(CP-256, HKDF-SHA256)"),
            Self::DhKemCp384HkdfSha384 => write!(f, "DHKEM(CP-384, HKDF-SHA384)"),
            Self::DhKemCp521HkdfSha512 => write!(f, "DHKEM(CP-521, HKDF-SHA512)"),
            Self::DhKemSecp256k1HkdfSha256 => write!(f, "DHKEM(secp256k1, HKDF-SHA256)"),
            Self::DhKemX25519HkdfSha256 => write!(f, "DHKEM(X25519, HKDF-SHA256)"),
            Self::DhKemX448HkdfSha512 => write!(f, "DHKEM(X448, HKDF-SHA512)"),
            Self::X25519Kyber768Draft00 => write!(f, "X25519Kyber768Draft00"),
            Self::MlKem512 => write!(f, "ML-KEM-512"),
            Self::MlKem768 => write!(f, "ML-KEM-768"),
            Self::MlKem1024 => write!(f, "ML-KEM-1024"),
            Self::XWing => write!(f, "X-Wing"),
            Self::Other(id) => write!(f, "Kem({:#02x})", id),
        }
    }
}

/// KDF algorithm identifiers per [IANA].
///
/// [IANA]: https://www.iana.org/assignments/hpke/hpke.xhtml
#[derive(Copy, Clone, Debug, Hash, Eq, PartialEq, AlgId)]
pub enum KdfId {
    /// HKDF-SHA256.
    #[alg_id(0x0001)]
    HkdfSha256,
    /// HKDF-SHA384.
    #[alg_id(0x0002)]
    HkdfSha384,
    /// HKDF-SHA512.
    #[alg_id(0x0003)]
    HkdfSha512,
    /// Some other KDF.
    ///
    /// Non-zero since 0x0000 is marked as 'reserved'.
    #[alg_id(Other)]
    Other(NonZeroU16),
}

impl fmt::Display for KdfId {
    fn fmt(&self, f: &mut fmt::Formatter<'_>) -> fmt::Result {
        match self {
            Self::HkdfSha256 => write!(f, "HkdfSha256"),
            Self::HkdfSha384 => write!(f, "HkdfSha384"),
            Self::HkdfSha512 => write!(f, "HkdfSha512"),
            Self::Other(id) => write!(f, "Kdf({:#02x})", id),
        }
    }
}

/// AEAD algorithm identifiers per [IANA].
///
/// [IANA]: https://www.iana.org/assignments/hpke/hpke.xhtml
#[derive(Copy, Clone, Debug, Hash, Eq, PartialEq, AlgId)]
pub enum AeadId {
    /// AES-128-GCM.
    #[alg_id(0x0001)]
    Aes128Gcm,
    /// AES-256-GCM.
    #[alg_id(0x0002)]
    Aes256Gcm,
    /// ChaCha20Poly1305.
    #[alg_id(0x0003)]
    ChaCha20Poly1305,
    /// Some other AEAD.
    ///
    /// Non-zero since 0x0000 is marked as 'reserved'.
    #[alg_id(Other)]
    Other(NonZeroU16),
    /// Export-only AEAD.
    #[alg_id(0xffff)]
    ExportOnly,
}

impl fmt::Display for AeadId {
    fn fmt(&self, f: &mut fmt::Formatter<'_>) -> fmt::Result {
        match self {
            Self::Aes128Gcm => write!(f, "Aes128Gcm"),
            Self::Aes256Gcm => write!(f, "Aes256Gcm"),
            Self::ChaCha20Poly1305 => write!(f, "ChaCha20Poly1305"),
            Self::Other(id) => write!(f, "Aead({:#02x})", id),
            Self::ExportOnly => write!(f, "ExportOnly"),
        }
    }
}

/// A [`Kem`] that can be used by HPKE.
pub trait HpkeKem: Kem {
    /// Identifies the KEM algorithm per [IANA].
    ///
    /// [IANA]: https://www.iana.org/assignments/hpke/hpke.xhtml
    const ID: KemId;
}

/// A [`Kdf`] that can be used by HPKE.
pub trait HpkeKdf: Kdf {
    /// Identifies the KDF algorithm per [IANA].
    ///
    /// [IANA]: https://www.iana.org/assignments/hpke/hpke.xhtml
    const ID: KdfId;
}

/// An [`Aead`] that can be used by HPKE.
pub trait HpkeAead: Aead + IndCca2 {
    /// Identifies the AEAD algorithm per [IANA].
    ///
    /// [IANA]: https://www.iana.org/assignments/hpke/hpke.xhtml
    const ID: AeadId;
}

/// An error from an [`Hpke`].
#[derive(Debug, Eq, PartialEq)]
pub enum HpkeError {
    /// An AEAD seal operation failed.
    Seal(SealError),
    /// An AEAD open operation failed.
    Open(OpenError),
    /// A KDF operation failed.
    Kdf(KdfError),
    /// A KEM operation failed.
    Kem(KemError),
    /// A key could not be imported.
    Import(ImportError),
    /// A key could not be exported.
    Export(ExportError),
    /// The encryption context has been used to send the maximum
    /// number of messages.
    MessageLimitReached,
    /// An internal bug was discovered.
    Bug(Bug),
}

impl fmt::Display for HpkeError {
    fn fmt(&self, f: &mut fmt::Formatter<'_>) -> fmt::Result {
        match self {
            Self::Seal(err) => write!(f, "{}", err),
            Self::Open(err) => write!(f, "{}", err),
            Self::Kdf(err) => write!(f, "{}", err),
            Self::Kem(err) => write!(f, "{}", err),
            Self::Import(err) => write!(f, "{}", err),
            Self::Export(err) => write!(f, "{}", err),
            Self::MessageLimitReached => write!(f, "message limit reached"),
            Self::Bug(err) => write!(f, "{err}"),
        }
    }
}

impl core::error::Error for HpkeError {
    fn source(&self) -> Option<&(dyn core::error::Error + 'static)> {
        match self {
            Self::Seal(err) => Some(err),
            Self::Open(err) => Some(err),
            Self::Kdf(err) => Some(err),
            Self::Kem(err) => Some(err),
            Self::Import(err) => Some(err),
            Self::Export(err) => Some(err),
            Self::MessageLimitReached => None,
            Self::Bug(err) => Some(err),
        }
    }
}

impl From<SealError> for HpkeError {
    fn from(err: SealError) -> Self {
        Self::Seal(err)
    }
}

impl From<OpenError> for HpkeError {
    fn from(err: OpenError) -> Self {
        Self::Open(err)
    }
}

impl From<KdfError> for HpkeError {
    fn from(err: KdfError) -> Self {
        Self::Kdf(err)
    }
}

impl From<KemError> for HpkeError {
    fn from(err: KemError) -> Self {
        Self::Kem(err)
    }
}

impl From<ImportError> for HpkeError {
    fn from(err: ImportError) -> Self {
        Self::Import(err)
    }
}

impl From<ExportError> for HpkeError {
    fn from(err: ExportError) -> Self {
        Self::Export(err)
    }
}

impl From<Bug> for HpkeError {
    fn from(err: Bug) -> Self {
        Self::Bug(err)
    }
}

impl From<MessageLimitReached> for HpkeError {
    fn from(_err: MessageLimitReached) -> Self {
        Self::MessageLimitReached
    }
}

/// Hybrid Public Key Encryption (HPKE) per [RFC 9180].
///
/// [RFC 9180]: <https://www.rfc-editor.org/rfc/rfc9180.html>
#[derive(Debug)]
pub struct Hpke<K, F, A> {
    _kem: PhantomData<fn() -> K>,
    _kdf: PhantomData<fn() -> F>,
    _aead: PhantomData<fn() -> A>,
}

impl<K, F, A> Hpke<K, F, A>
where
    K: HpkeKem,
    F: HpkeKdf,
    A: HpkeAead,
{
    /// Creates a randomized encryption context for encrypting
    /// messages for the receiver, `pkR`.
    ///
    /// It returns the encryption context and an encapsulated
    /// symmetric key which can be used by the receiver to
    /// decrypt messages.
    ///
    /// The `info` parameter provides contextual binding.
    #[allow(clippy::type_complexity)]
    pub fn setup_send<R: Csprng>(
        rng: &mut R,
        mode: Mode<'_, &K::DecapKey>,
        pkR: &K::EncapKey,
        info: &[u8],
    ) -> Result<(K::Encap, SendCtx<K, F, A>), HpkeError> {
        let (shared_secret, enc) = match mode {
            Mode::Auth(skS) | Mode::AuthPsk(skS, _) => K::auth_encap::<R>(rng, pkR, skS)?,
            Mode::Base | Mode::Psk(_) => K::encap::<R>(rng, pkR)?,
        };
        let ctx = Self::key_schedule(mode, &shared_secret, info)?;
        Ok((enc, ctx.into_send_ctx()))
    }

    /// Deterministically creates an encryption context for
    /// encrypting messages for the receiver, `pkR`.
    ///
    /// It returns the encryption context and an encapsulated
    /// symmetric key which can be used by the receiver to
    /// decrypt messages.
    ///
    /// The `info` parameter provides contextual binding.
    ///
    /// # Warning
    ///
    /// The security of this function relies on choosing the
    /// correct value for `skE`. It is a catastrophic error if
    /// you do not ensure all of the following properties:
    ///
    /// - it must be cryptographically secure
    /// - it must never be reused
    #[allow(clippy::type_complexity)]
    pub fn setup_send_deterministically(
        mode: Mode<'_, &K::DecapKey>,
        pkR: &K::EncapKey,
        info: &[u8],
        skE: K::DecapKey,
    ) -> Result<(K::Encap, SendCtx<K, F, A>), HpkeError> {
        let (shared_secret, enc) = match mode {
            Mode::Auth(skS) | Mode::AuthPsk(skS, _) => {
                K::auth_encap_deterministically(pkR, skS, skE)?
            }
            Mode::Base | Mode::Psk(_) => K::encap_deterministically(pkR, skE)?,
        };
        let ctx = Self::key_schedule(mode, &shared_secret, info)?;
        Ok((enc, ctx.into_send_ctx()))
    }

    /// Creates an encryption context that can decrypt messages
    /// from a particular sender (the creator of `enc`).
    ///
    /// The `mode` and `info` parameters must be the same
    /// parameters used by the sender.
    pub fn setup_recv(
        mode: Mode<'_, &K::EncapKey>,
        enc: &K::Encap,
        skR: &K::DecapKey,
        info: &[u8],
    ) -> Result<RecvCtx<K, F, A>, HpkeError> {
        let shared_secret = match mode {
            Mode::Auth(pkS) | Mode::AuthPsk(pkS, _) => K::auth_decap(enc, skR, pkS)?,
            Mode::Base | Mode::Psk(_) => K::decap(enc, skR)?,
        };
        let ctx = Self::key_schedule(mode, &shared_secret, info)?;
        Ok(ctx.into_recv_ctx())
    }

    /// The "HPKE" suite ID.
    ///
    /// ```text
    /// suite_id = concat(
    ///     "HPKE",
    ///     I2OSP(kem_id, 2),
    ///     I2OSP(kdf_id, 2),
    ///     I2OSP(aead_id, 2),
    /// )
    /// ```
    #[rustfmt::skip]
    const HPKE_SUITE_ID: [u8; 10] = [
        b'H',
        b'P',
        b'K',
        b'E',
        i2osp!(K::ID)[0], i2osp!(K::ID)[1],
        i2osp!(F::ID)[0], i2osp!(F::ID)[1],
        i2osp!(A::ID)[0], i2osp!(A::ID)[1],
    ];

    fn key_schedule<T>(
        mode: Mode<'_, T>,
        shared_secret: &K::Secret,
        info: &[u8],
    ) -> Result<Schedule<K, F, A>, HpkeError> {
        let Psk { psk, psk_id } = mode.psk();

        //  psk_id_hash = LabeledExtract("", "psk_id_hash", psk_id)
        let psk_id_hash = Self::labeled_extract(b"", "psk_id_hash", psk_id);

        //  info_hash = LabeledExtract("", "info_hash", info)
        let info_hash = Self::labeled_extract(b"", "info_hash", info);

        //  key_schedule_context = concat(mode, psk_id_hash, info_hash)
        let ks_ctx = [&[mode.id()], psk_id_hash.as_bytes(), info_hash.as_bytes()];

        //  secret = LabeledExtract(shared_secret, "secret", psk)
        let secret = Self::labeled_extract(shared_secret.raw_secret_bytes(), "secret", psk);

        // key = LabeledExpand(secret, "key", key_schedule_context, Nk)
        let key = Self::labeled_expand(&secret, "key", &ks_ctx)?;

        // base_nonce = LabeledExpand(secret, "base_nonce",
        //                      key_schedule_context, Nn)
        let base_nonce = Self::labeled_expand(&secret, "base_nonce", &ks_ctx)?;

        // exporter_secret = LabeledExpand(secret, "exp",
        //                           key_schedule_context, Nh)
        let exporter_secret = Self::labeled_expand(&secret, "exp", &ks_ctx)?;

        Ok(Schedule {
            key,
            base_nonce,
            exporter_secret,
            _kem: PhantomData,
        })
    }

    const HPKE_CTX: Context = Context {
        domain: "HPKE-v1",
        suite_ids: &Self::HPKE_SUITE_ID,
    };

    /// Performs `LabeledExtract`.
    fn labeled_extract(salt: &[u8], label: &'static str, ikm: &[u8]) -> Prk<F::PrkSize> {
        // def LabeledExtract(salt, label, ikm):
        //     labeled_ikm = concat("HPKE-v1", suite_id, label, ikm)
        //     return Extract(salt, labeled_ikm)
        Self::HPKE_CTX.labeled_extract::<F>(salt, label, ikm)
    }

    /// Performs `LabeledExpand`.
    fn labeled_expand<T: Expand>(
        prk: &Prk<F::PrkSize>,
        label: &'static str,
        info: &[&[u8]],
    ) -> Result<T, KdfError> {
        // def LabeledExpand(prk, label, info, L):
        //     labeled_info = concat(I2OSP(L, 2), "HPKE-v1", suite_id,
        //                 label, info)
        //     return Expand(prk, labeled_info, L)
        let key = Self::HPKE_CTX.labeled_expand::<F, T>(prk, label, info)?;
        Ok(key)
    }

    /// Performs `LabeledExpand`.
    fn labeled_expand_into(
        out: &mut [u8],
        prk: &Prk<F::PrkSize>,
        label: &'static str,
        info: &[&[u8]],
    ) -> Result<(), KdfError> {
        // def LabeledExpand(prk, label, info, L):
        //     labeled_info = concat(I2OSP(L, 2), "HPKE-v1", suite_id,
        //                 label, info)
        //     return Expand(prk, labeled_info, L)
        Self::HPKE_CTX.labeled_expand_into::<F>(out, prk, label, info)
    }
}

<<<<<<< HEAD
struct Schedule<K, F, A>
where
    K: HpkeKem,
    F: HpkeKdf,
    A: HpkeAead,
{
=======
#[derive(Debug)]
struct Schedule<K: Kem, F: Kdf, A: Aead + IndCca2> {
>>>>>>> 48b578da
    key: KeyData<A>,
    base_nonce: Nonce<A::NonceSize>,
    exporter_secret: Prk<F::PrkSize>,
    _kem: PhantomData<fn() -> K>,
}

impl<K, F, A> Schedule<K, F, A>
where
    K: HpkeKem,
    F: HpkeKdf,
    A: HpkeAead,
{
    fn into_send_ctx(self) -> SendCtx<K, F, A> {
        SendCtx {
            seal: Either::Right((self.key, self.base_nonce)),
            export: ExportCtx::new(self.exporter_secret),
        }
    }

    fn into_recv_ctx(self) -> RecvCtx<K, F, A> {
        RecvCtx {
            open: Either::Right((self.key, self.base_nonce)),
            export: ExportCtx::new(self.exporter_secret),
        }
    }
}

/// Either `L` or `R`.
#[derive(Debug)]
enum Either<L, R> {
    Left(L),
    Right(R),
}

impl<L, R> Either<L, R> {
    fn get_or_insert_left<F, E>(&mut self, f: F) -> Result<&mut L, E>
    where
        F: FnOnce(&R) -> Result<L, E>,
        E: From<Bug>,
    {
        match self {
            Self::Left(left) => Ok(left),
            Self::Right(right) => {
                *self = Self::Left(f(right)?);
                match self {
                    Self::Left(left) => Ok(left),
                    Self::Right(_) => bug!("we just assigned `Self::Left`"),
                }
            }
        }
    }
}

type RawKey<A> = (KeyData<A>, Nonce<<A as Aead>::NonceSize>);

/// An encryption context that encrypts messages for a particular
/// recipient.
pub struct SendCtx<K, F, A>
where
    K: HpkeKem,
    F: HpkeKdf,
    A: HpkeAead,
{
    seal: Either<SealCtx<A>, RawKey<A>>,
    export: ExportCtx<K, F, A>,
}

impl<K, F, A> SendCtx<K, F, A>
where
    K: HpkeKem,
    F: HpkeKdf,
    A: HpkeAead,
{
    /// The size in bytes of the overhead added to the plaintext.
    pub const OVERHEAD: usize = SealCtx::<A>::OVERHEAD;

    // Exposed for `aranya-crypto`, do not use.
    #[doc(hidden)]
    pub fn into_raw_parts(self) -> Option<(KeyData<A>, Nonce<A::NonceSize>)> {
        match self.seal {
            Either::Left(_) => None,
            Either::Right((key, base_nonce)) => Some((key, base_nonce)),
        }
    }

    fn seal_ctx(&mut self) -> Result<&mut SealCtx<A>, ImportError> {
        self.seal
            .get_or_insert_left(|(key, nonce)| SealCtx::new(key, nonce, Seq::ZERO))
    }

    /// Encrypts and authenticates `plaintext`, returning the
    /// sequence number.
    ///
    /// The resulting ciphertext is written to `dst`, which must
    /// be at least `plaintext.len()` + [`OVERHEAD`][Self::OVERHEAD]
    /// bytes long.
    pub fn seal(
        &mut self,
        dst: &mut [u8],
        plaintext: &[u8],
        additional_data: &[u8],
    ) -> Result<Seq, HpkeError> {
        self.seal_ctx()?.seal(dst, plaintext, additional_data)
    }

    /// Encrypts and authenticates `data` in-place, returning the
    /// sequence number.
    pub fn seal_in_place(
        &mut self,
        data: impl AsMut<[u8]>,
        tag: &mut [u8],
        additional_data: &[u8],
    ) -> Result<Seq, HpkeError> {
        self.seal_ctx()?.seal_in_place(data, tag, additional_data)
    }

    /// Exports a secret from the encryption context.
    pub fn export<T>(&self, context: &[u8]) -> Result<T, KdfError>
    where
        T: Expand,
    {
        self.export.export(context)
    }

    /// Exports a secret from the encryption context, writing it
    /// to `out`.
    pub fn export_into(&self, out: &mut [u8], context: &[u8]) -> Result<(), KdfError> {
        self.export.export_into(out, context)
    }
}

impl<K: Kem, F: Kdf, A: Aead + IndCca2 + fmt::Debug> fmt::Debug for SendCtx<K, F, A> {
    fn fmt(&self, f: &mut fmt::Formatter<'_>) -> fmt::Result {
        f.debug_struct("SendCtx")
            .field("open", &self.seal)
            .field("export", &self.export)
            .finish()
    }
}

/// An encryption context that can only encrypt messages for
/// a particular recipient.
///
/// Unlike [`SendCtx`], it cannot export secrets.
pub struct SealCtx<A: HpkeAead> {
    aead: A,
    base_nonce: Nonce<A::NonceSize>,
    /// Incremented after each call to `seal`.
    seq: Seq,
}

impl<A: HpkeAead> SealCtx<A> {
    /// The size in bytes of the overhead added to the plaintext.
    pub const OVERHEAD: usize = A::OVERHEAD;

    // Exported for `aranya-crypto`. Do not use.
    #[doc(hidden)]
    pub fn new(
        key: &KeyData<A>,
        base_nonce: &Nonce<A::NonceSize>,
        seq: Seq,
    ) -> Result<Self, ImportError> {
        let key = A::Key::import(key.as_bytes())?;
        Ok(Self {
            aead: A::new(&key),
            base_nonce: base_nonce.clone(),
            seq,
        })
    }

    fn compute_nonce(&self) -> Result<Nonce<A::NonceSize>, MessageLimitReached> {
        self.seq.compute_nonce::<A::NonceSize>(&self.base_nonce)
    }

    fn increment_seq(&mut self) -> Result<Seq, Bug> {
        self.seq.increment::<A::NonceSize>()
    }

    /// Encrypts and authenticates `plaintext`, returning the
    /// sequence number.
    ///
    /// The resulting ciphertext is written to `dst`, which must
    /// be at least `plaintext.len()` + [`OVERHEAD`][Self::OVERHEAD]
    /// bytes long.
    pub fn seal(
        &mut self,
        dst: &mut [u8],
        plaintext: &[u8],
        additional_data: &[u8],
    ) -> Result<Seq, HpkeError> {
        let nonce = self.compute_nonce()?;
        self.aead.seal(dst, &nonce, plaintext, additional_data)?;
        let prev = self.increment_seq()?;
        Ok(prev)
    }

    /// Encrypts and authenticates `data` in place, returning the
    /// sequence number.
    pub fn seal_in_place(
        &mut self,
        mut data: impl AsMut<[u8]>,
        tag: &mut [u8],
        additional_data: &[u8],
    ) -> Result<Seq, HpkeError> {
        let nonce = self.compute_nonce()?;
        self.aead
            .seal_in_place(&nonce, data.as_mut(), tag, additional_data)?;
        let prev = self.increment_seq()?;
        Ok(prev)
    }

    /// Returns the current sequence number.
    pub fn seq(&self) -> Seq {
        self.seq
    }
}

impl<A: Aead + IndCca2 + fmt::Debug> fmt::Debug for SealCtx<A> {
    fn fmt(&self, f: &mut fmt::Formatter<'_>) -> fmt::Result {
        f.debug_struct("SealCtx")
            .field("aead", &self.aead)
            .field("base_nonce", &self.base_nonce)
            .field("seq", &self.seq)
            .finish()
    }
}

/// An encryption context that decrypts messages from
/// a particular sender.
pub struct RecvCtx<K, F, A>
where
    K: HpkeKem,
    F: HpkeKdf,
    A: HpkeAead,
{
    open: Either<OpenCtx<A>, RawKey<A>>,
    export: ExportCtx<K, F, A>,
}

impl<K, F, A> RecvCtx<K, F, A>
where
    K: HpkeKem,
    F: HpkeKdf,
    A: HpkeAead,
{
    /// The size in bytes of the overhead added to the plaintext.
    pub const OVERHEAD: usize = OpenCtx::<A>::OVERHEAD;

    // Exposed for `aranya-crypto`, do not use.
    #[doc(hidden)]
    pub fn into_raw_parts(self) -> Option<(KeyData<A>, Nonce<A::NonceSize>)> {
        match self.open {
            Either::Left(_) => None,
            Either::Right((key, base_nonce)) => Some((key, base_nonce)),
        }
    }

    fn open_ctx(&mut self) -> Result<&mut OpenCtx<A>, ImportError> {
        self.open
            .get_or_insert_left(|(key, nonce)| OpenCtx::new(key, nonce, Seq::ZERO))
    }

    /// Decrypts and authenticates `ciphertext` using the
    /// internal sequence number.
    ///
    /// The resulting plaintext is written to `dst`, which must
    /// must be at least `ciphertext.len()` - [`Self::OVERHEAD`]
    /// bytes long.
    pub fn open(
        &mut self,
        dst: &mut [u8],
        ciphertext: &[u8],
        additional_data: &[u8],
    ) -> Result<(), HpkeError> {
        self.open_ctx()?.open(dst, ciphertext, additional_data)
    }

    /// Decrypts and authenticates `ciphertext` at a particular
    /// sequence number.
    ///
    /// The resulting plaintext is written to `dst`, which must
    /// must be at least `ciphertext.len()` - [`Self::OVERHEAD`]
    /// bytes long.
    pub fn open_at(
        &mut self,
        dst: &mut [u8],
        ciphertext: &[u8],
        additional_data: &[u8],
        seq: Seq,
    ) -> Result<(), HpkeError> {
        self.open_ctx()?
            .open_at(dst, ciphertext, additional_data, seq)
    }

    /// Decrypts and authenticates `ciphertext`.
    pub fn open_in_place(
        &mut self,
        data: impl AsMut<[u8]>,
        tag: &[u8],
        additional_data: &[u8],
    ) -> Result<(), HpkeError> {
        self.open_ctx()?.open_in_place(data, tag, additional_data)
    }

    /// Decrypts and authenticates `ciphertext` at a particular
    /// sequence number.
    pub fn open_in_place_at(
        &mut self,
        data: impl AsMut<[u8]>,
        tag: &[u8],
        additional_data: &[u8],
        seq: Seq,
    ) -> Result<(), HpkeError> {
        self.open_ctx()?
            .open_in_place_at(data, tag, additional_data, seq)
    }

    /// Exports a secret from the encryption context.
    pub fn export<T>(&self, context: &[u8]) -> Result<T, KdfError>
    where
        T: Expand,
    {
        self.export.export(context)
    }

    /// Exports a secret from the encryption context, writing it
    /// to `out`.
    pub fn export_into(&self, out: &mut [u8], context: &[u8]) -> Result<(), KdfError> {
        self.export.export_into(out, context)
    }
}

impl<K: Kem, F: Kdf, A: Aead + IndCca2 + fmt::Debug> fmt::Debug for RecvCtx<K, F, A> {
    fn fmt(&self, f: &mut fmt::Formatter<'_>) -> fmt::Result {
        f.debug_struct("RecvCtx")
            .field("open", &self.open)
            .field("export", &self.export)
            .finish()
    }
}

/// An encryption context that can only decrypt messages from
/// a particular sender.
///
/// Unlike [`RecvCtx`], it cannot export secrets.
pub struct OpenCtx<A: Aead + IndCca2> {
    aead: A,
    base_nonce: Nonce<A::NonceSize>,
    /// Incremented after each call to `open`.
    seq: Seq,
}

impl<A: Aead + IndCca2> OpenCtx<A> {
    /// The size in bytes of the overhead added to the plaintext.
    pub const OVERHEAD: usize = A::OVERHEAD;

    // Exported for `aranya-crypto`. Do not use.
    #[doc(hidden)]
    pub fn new(
        key: &KeyData<A>,
        base_nonce: &Nonce<A::NonceSize>,
        seq: Seq,
    ) -> Result<Self, ImportError> {
        let key = A::Key::import(key.as_bytes())?;
        Ok(Self {
            aead: A::new(&key),
            base_nonce: base_nonce.clone(),
            seq,
        })
    }

    fn increment_seq(&mut self) -> Result<Seq, Bug> {
        self.seq.increment::<A::NonceSize>()
    }

    /// Decrypts and authenticates `ciphertext`.
    ///
    /// The resulting plaintext is written to `dst`, which must
    /// must be at least `ciphertext.len()` - [`Self::OVERHEAD`]
    /// bytes long.
    pub fn open(
        &mut self,
        dst: &mut [u8],
        ciphertext: &[u8],
        additional_data: &[u8],
    ) -> Result<(), HpkeError> {
        self.open_at(dst, ciphertext, additional_data, self.seq)?;
        self.increment_seq()?;
        Ok(())
    }

    /// Decrypts and authenticates `ciphertext` at a particular
    /// sequence number.
    ///
    /// The resulting plaintext is written to `dst`, which must
    /// must be at least `ciphertext.len()` - [`Self::OVERHEAD`]
    /// bytes long.
    pub fn open_at(
        &self,
        dst: &mut [u8],
        ciphertext: &[u8],
        additional_data: &[u8],
        seq: Seq,
    ) -> Result<(), HpkeError> {
        let nonce = seq.compute_nonce::<A::NonceSize>(&self.base_nonce)?;
        self.aead.open(dst, &nonce, ciphertext, additional_data)?;
        Ok(())
    }

    /// Decrypts and authenticates `ciphertext`.
    pub fn open_in_place(
        &mut self,
        mut data: impl AsMut<[u8]>,
        tag: &[u8],
        additional_data: &[u8],
    ) -> Result<(), HpkeError> {
        self.open_in_place_at(data.as_mut(), tag, additional_data, self.seq)?;
        self.increment_seq()?;
        Ok(())
    }

    /// Decrypts and authenticates `ciphertext` at a particular
    /// sequence number.
    pub fn open_in_place_at(
        &self,
        mut data: impl AsMut<[u8]>,
        tag: &[u8],
        additional_data: &[u8],
        seq: Seq,
    ) -> Result<(), HpkeError> {
        let nonce = seq.compute_nonce::<A::NonceSize>(&self.base_nonce)?;
        self.aead
            .open_in_place(&nonce, data.as_mut(), tag, additional_data)?;
        Ok(())
    }
}

impl<A: Aead + IndCca2 + fmt::Debug> fmt::Debug for OpenCtx<A> {
    fn fmt(&self, f: &mut fmt::Formatter<'_>) -> fmt::Result {
        f.debug_struct("OpenCtx")
            .field("aead", &self.aead)
            .field("base_nonce", &self.base_nonce)
            .field("seq", &self.seq)
            .finish()
    }
}

/// HPKE's message limit has been reached.
#[derive(Copy, Clone, Debug, Eq, PartialEq)]
pub struct MessageLimitReached;

impl fmt::Display for MessageLimitReached {
    fn fmt(&self, f: &mut fmt::Formatter<'_>) -> fmt::Result {
        f.write_str("message limit reached")
    }
}

impl core::error::Error for MessageLimitReached {}

/// Sequence numbers ensure nonce uniqueness.
#[derive(Copy, Clone, Debug, Default, Hash, Eq, PartialEq, Ord, PartialOrd)]
pub struct Seq {
    /// The sequence number.
    ///
    /// It's encoded as a big-endian integer (I2OSP) and XORed
    /// with the `base_nonce`.
    ///
    /// This should be the size of the nonce, but it's
    /// vanishingly unlikely that we'll ever overflow. Since
    /// encryption contexts ([`SealCtx`], etc.) can only be used
    /// serially, we can only overflow if the user actually
    /// performs 2^64-1 operations. At an impossible one
    /// nanosecond per encryption, this will take upward of 500
    /// years.
    seq: u64,
}

impl Seq {
    /// The zero value of a `Seq`.
    pub const ZERO: Self = Self::new(0);

    /// Creates a sequence number.
    #[inline]
    pub const fn new(seq: u64) -> Self {
        Self { seq }
    }

    /// Converts itself to a `u64`.
    #[inline]
    pub const fn to_u64(self) -> u64 {
        self.seq
    }

    /// Returns the maximum allowed sequence number.
    ///
    /// Exported for `aranya-crypto`. Do not use.
    #[doc(hidden)]
    pub const fn max<N: ArrayLength>() -> u64 {
        // 1<<(8*N) - 1
        let shift = 8usize.saturating_mul(N::USIZE);
        match 1u64.checked_shl(shift as u32) {
            Some(v) => v.saturating_sub(1),
            None => u64::MAX,
        }
    }

    /// Increments the sequence by one and returns the *previous*
    /// sequence number.
    fn increment<N: ArrayLength>(&mut self) -> Result<Self, Bug> {
        // if self.seq >= (1 << (8*Nn)) - 1:
        //     raise MessageLimitReachedError
        if self.seq >= Self::max::<N>() {
            // We only call `Seq::increment` after computing the
            // nonce, which requires `seq < Self::max`.
            bug!("`Seq::increment` called after limit reached");
        }
        // self.seq += 1
        let prev = self.seq;
        self.seq = prev
            .checked_add(1)
            .assume("`Seq` overflow should be impossible")?;
        Ok(Self { seq: prev })
    }

    /// Computes the per-message nonce.
    fn compute_nonce<N: ArrayLength>(
        self,
        base_nonce: &Nonce<N>,
    ) -> Result<Nonce<N>, MessageLimitReached> {
        if self.seq >= Self::max::<N>() {
            Err(MessageLimitReached)
        } else {
            //  seq_bytes = I2OSP(seq, Nn)
            let seq_bytes = i2osp!(self.seq, N);
            // xor(self.base_nonce, seq_bytes)
            Ok(base_nonce ^ &Nonce::from_bytes(seq_bytes))
        }
    }
}

impl fmt::Display for Seq {
    fn fmt(&self, f: &mut fmt::Formatter<'_>) -> fmt::Result {
        write!(f, "{}", self.seq)
    }
}

struct ExportCtx<K, F, A>
where
    K: HpkeKem,
    F: HpkeKdf,
    A: HpkeAead,
{
    exporter_secret: Prk<F::PrkSize>,
    _etc: PhantomData<fn() -> (K, A)>,
}

impl<K, F, A> ExportCtx<K, F, A>
where
    K: HpkeKem,
    F: HpkeKdf,
    A: HpkeAead,
{
    fn new(exporter_secret: Prk<F::PrkSize>) -> Self {
        Self {
            exporter_secret,
            _etc: PhantomData,
        }
    }

    /// Exports a secret from the context.
    fn export<T>(&self, context: &[u8]) -> Result<T, KdfError>
    where
        T: Expand,
    {
        // def Context.Export(exporter_context, L):
        //   return LabeledExpand(self.exporter_secret, "sec",
        //                        exporter_context, L)
        Hpke::<K, F, A>::labeled_expand(&self.exporter_secret, "sec", &[context])
    }

    /// Exports a secret from the context, writing it to `out`.
    fn export_into(&self, out: &mut [u8], context: &[u8]) -> Result<(), KdfError> {
        // def Context.Export(exporter_context, L):
        //   return LabeledExpand(self.exporter_secret, "sec",
        //                        exporter_context, L)
        Hpke::<K, F, A>::labeled_expand_into(out, &self.exporter_secret, "sec", &[context])
    }
}

impl<K: Kem, F: Kdf, A: Aead + IndCca2> fmt::Debug for ExportCtx<K, F, A> {
    fn fmt(&self, f: &mut fmt::Formatter<'_>) -> fmt::Result {
        f.debug_struct("ExportCtx").finish_non_exhaustive()
    }
}

#[cfg(test)]
mod tests {
    #![allow(clippy::panic)]

    use std::{collections::HashSet, ops::RangeInclusive};

    use typenum::{U1, U2};

    use super::*;

    /// Tests that [`Seq::compute_nonce`] generates correct
    /// nonces.
    #[test]
    fn test_seq_compute_nonce() {
        let base = Nonce::<U1>::try_from_slice(&[0xfe]).expect("should be able to create nonce");
        let cases = [
            (0, Ok(&[0xfe])),
            (1, Ok(&[0xff])),
            (2, Ok(&[0xfc])),
            (4, Ok(&[0xfa])),
            (254, Ok(&[0x00])),
            (255, Err(MessageLimitReached)),
            (256, Err(MessageLimitReached)),
            (257, Err(MessageLimitReached)),
            (u64::MAX, Err(MessageLimitReached)),
        ];
        for (input, output) in cases {
            let got = Seq::new(input).compute_nonce::<U1>(&base);
            let want = output.map(|s| Nonce::try_from_slice(s).expect("unable to create nonce"));
            assert_eq!(got, want, "seq = {input}");
        }
    }

    /// Tests that all nonces are unique.
    #[test]
    fn test_seq_unique_nonce() {
        let base =
            Nonce::<U2>::try_from_slice(&[0xfe, 0xfe]).expect("should be able to create nonce");
        let mut seen = HashSet::new();
        for v in 0..u16::MAX {
            let got = Seq::new(u64::from(v))
                .compute_nonce::<U2>(&base)
                .expect("unable to create nonce");
            assert!(seen.insert(got), "duplicate nonce: {got:?}");
        }
    }

    #[test]
    fn test_invalid_psk() {
        let err = Psk::new(&[], &[]).expect_err("should get `InvalidPsk`");
        assert_eq!(err, InvalidPsk);
    }

    #[test]
    fn test_psk_ct_eq() {
        let cases = [
            (true, ("abc", "123"), ("abc", "123")),
            (false, ("a", "b"), ("a", "x")),
            (false, ("a", "b"), ("x", "b")),
            (false, ("a", "b"), ("c", "d")),
        ];
        for (pass, lhs, rhs) in cases {
            let lhs = Psk::new(lhs.0.as_bytes(), lhs.1.as_bytes()).expect("should not fail");
            let rhs = Psk::new(rhs.0.as_bytes(), rhs.1.as_bytes()).expect("should not fail");
            assert_eq!(pass, bool::from(lhs.ct_eq(&rhs)));
        }
    }

    /// Tests that [`AeadId`] is assigned correctly.
    #[test]
    fn test_aead_id() {
        let unassigned = 0x0004..=0xFFFE;
        for id in unassigned {
            let want = AeadId::Other(NonZeroU16::new(id).expect("`id` should be non-zero"));
<<<<<<< HEAD
            let encoded = postcard::to_vec::<_, { u16::POSTCARD_MAX_SIZE }>(&id)
                .expect("should be able to encode `u16`");
            let got: AeadId = postcard::from_bytes(&encoded).unwrap_or_else(|err| {
                panic!("should be able to decode unassigned `AeadId` {id}: {err}")
            });
            assert_eq!(got, want);
        }
    }

    /// Tests that [`AeadId`] can be serialized and deserialized
    /// via [`serde_json`].
    #[test]
    fn test_aead_id_json() {
        let unassigned = 0x0004..=0xFFFE;
        for id in unassigned {
            let want = AeadId::Other(NonZeroU16::new(id).expect("`id` should be non-zero"));
            let encoded = serde_json::to_string(&id).expect("should be able to encode `u16`");
            let got: AeadId = serde_json::from_str(&encoded).unwrap_or_else(|err| {
=======
            let encoded = want.to_be_bytes();
            let got = AeadId::try_from_be_bytes(encoded).unwrap_or_else(|err| {
>>>>>>> 48b578da
                panic!("should be able to decode unassigned `AeadId` {id}: {err}")
            });
            assert_eq!(got, want);
        }
    }

    /// Tests that [`KdfId`] is assigned correctly.
    #[test]
    fn test_kdf_id() {
        let unassigned = 0x0004..=0xFFFF;
        for id in unassigned {
            let want = KdfId::Other(NonZeroU16::new(id).expect("`id` should be non-zero"));
            let encoded = want.to_be_bytes();
            let got = KdfId::try_from_be_bytes(encoded).unwrap_or_else(|err| {
                panic!("should be able to decode unassigned `KdfId` {id}: {err}")
            });
            assert_eq!(got, want);
        }
    }

    /// Tests that [`KemId`] is assigned correctly.
    #[test]
    fn test_kem_id() {
        let unassigned: [RangeInclusive<u16>; 6] = [
            0x0001..=0x000F,
            0x0017..=0x001F,
            0x0022..=0x002F,
            0x0031..=0x0039,
            0x0043..=0x6479,
            0x647b..=0xFFFF,
        ];
        for id in unassigned.into_iter().flatten() {
            let want = KemId::Other(NonZeroU16::new(id).expect("`id` should be non-zero"));
            let encoded = want.to_be_bytes();
            let got = KemId::try_from_be_bytes(encoded).unwrap_or_else(|err| {
                panic!("should be able to decode unassigned `KemId` {id}: {err}")
            });
            assert_eq!(got, want);
        }
    }
}<|MERGE_RESOLUTION|>--- conflicted
+++ resolved
@@ -626,17 +626,13 @@
     }
 }
 
-<<<<<<< HEAD
+#[derive(Debug)]
 struct Schedule<K, F, A>
 where
     K: HpkeKem,
     F: HpkeKdf,
     A: HpkeAead,
 {
-=======
-#[derive(Debug)]
-struct Schedule<K: Kem, F: Kdf, A: Aead + IndCca2> {
->>>>>>> 48b578da
     key: KeyData<A>,
     base_nonce: Nonce<A::NonceSize>,
     exporter_secret: Prk<F::PrkSize>,
@@ -1306,29 +1302,8 @@
         let unassigned = 0x0004..=0xFFFE;
         for id in unassigned {
             let want = AeadId::Other(NonZeroU16::new(id).expect("`id` should be non-zero"));
-<<<<<<< HEAD
-            let encoded = postcard::to_vec::<_, { u16::POSTCARD_MAX_SIZE }>(&id)
-                .expect("should be able to encode `u16`");
-            let got: AeadId = postcard::from_bytes(&encoded).unwrap_or_else(|err| {
-                panic!("should be able to decode unassigned `AeadId` {id}: {err}")
-            });
-            assert_eq!(got, want);
-        }
-    }
-
-    /// Tests that [`AeadId`] can be serialized and deserialized
-    /// via [`serde_json`].
-    #[test]
-    fn test_aead_id_json() {
-        let unassigned = 0x0004..=0xFFFE;
-        for id in unassigned {
-            let want = AeadId::Other(NonZeroU16::new(id).expect("`id` should be non-zero"));
-            let encoded = serde_json::to_string(&id).expect("should be able to encode `u16`");
-            let got: AeadId = serde_json::from_str(&encoded).unwrap_or_else(|err| {
-=======
             let encoded = want.to_be_bytes();
             let got = AeadId::try_from_be_bytes(encoded).unwrap_or_else(|err| {
->>>>>>> 48b578da
                 panic!("should be able to decode unassigned `AeadId` {id}: {err}")
             });
             assert_eq!(got, want);
