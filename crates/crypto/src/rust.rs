--- conflicted
+++ resolved
@@ -30,11 +30,7 @@
         Lifetime, OpenError, SealError,
     },
     block::BlockSize,
-<<<<<<< HEAD
-    csprng::Csprng,
-=======
     csprng::{Csprng, Random},
->>>>>>> 772d44ec
     ec::{Curve, Secp256r1, Secp384r1},
     hash::{Digest, Hash, HashId},
     hex,
