--- conflicted
+++ resolved
@@ -20,14 +20,9 @@
     hex::ToHex,
     import::{try_import, ExportError, Import, ImportError},
     keys::{PublicKey, SecretKey, SecretKeyBytes},
-<<<<<<< HEAD
     oid::{consts::ED25519, Identified, Oid},
-    signer::{self, PkError, Signer, SignerError},
-    zeroize::ZeroizeOnDrop,
-=======
     signer::{self, PkError, Signer, SignerError, SignerId},
     zeroize::{is_zeroize_on_drop, ZeroizeOnDrop},
->>>>>>> 48b578da
 };
 
 /// EdDSA using Ed25519.
